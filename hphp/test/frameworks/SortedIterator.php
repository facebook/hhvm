<?hh

/* While the parameters are of type mixed, going to assume
   they are SplFileInfos for now. This will sort based on
   path, not including any appended file. Results will be
   similar to:

   /tmp/root/b34.txt
   /tmp/root/a.txt
   /tmp/root/z.txt
   /tmp/root/foo/we.txt
   /tmp/root/foo/a.txt
   /tmp/root/waz/bing.txt

   where the ending files are not necessarily in order, but the containing
   directories are in order.
*/
class SortedIterator<T> extends SplHeap<T> {
  public function __construct(Iterator<T> $iterator) {
<<<<<<< HEAD
=======
    parent::__construct();
>>>>>>> 0b5ffabb
    foreach ($iterator as $item) {
      $this->insert($item);
    }
  }
  public function compare(T $b, T $a): int {
    assert($a instanceof SplFileInfo);
    assert($b instanceof SplFileInfo);
    return strcmp($a->getPath(), $b->getPath());
  }
}<|MERGE_RESOLUTION|>--- conflicted
+++ resolved
@@ -17,10 +17,7 @@
 */
 class SortedIterator<T> extends SplHeap<T> {
   public function __construct(Iterator<T> $iterator) {
-<<<<<<< HEAD
-=======
     parent::__construct();
->>>>>>> 0b5ffabb
     foreach ($iterator as $item) {
       $this->insert($item);
     }
