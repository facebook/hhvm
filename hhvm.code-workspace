{
  "folders": [
    {
      "path": "."
    }
  ],
  "settings": {
    "nixEnvSelector.nixFile": "${workspaceRoot}/shell.nix",
    "nix.enableLanguageServer": true,
    "terminal.integrated.profiles.linux": {
      "Nix Shell": {
        "path": "nix-shell"
      }
    },
    "terminal.integrated.profiles.osx": {
      "Nix Shell": {
        "path": "nix-shell"
      }
    },
<<<<<<< HEAD
=======
    "cmake.buildDirectory": "${workspaceFolder}/_build"
>>>>>>> 1019f96a
  },
  "extensions": {
    "recommendations": [
      "arrterian.nix-env-selector",
      "jnoortheen.nix-ide",
      "ms-vscode.cpptools-extension-pack"
    ]
  }
}<|MERGE_RESOLUTION|>--- conflicted
+++ resolved
@@ -17,10 +17,7 @@
         "path": "nix-shell"
       }
     },
-<<<<<<< HEAD
-=======
     "cmake.buildDirectory": "${workspaceFolder}/_build"
->>>>>>> 1019f96a
   },
   "extensions": {
     "recommendations": [
