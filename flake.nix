--- conflicted
+++ resolved
@@ -26,11 +26,7 @@
             ];
           };
           devShellForPackage = hhvm:
-<<<<<<< HEAD
-            pkgs.callPackage "${nixpkgs.outPath}/pkgs/build-support/mkshell/default.nix"
-=======
             pkgs.mkShell.override
->>>>>>> a39d046d
               { stdenv = hhvm.stdenv; }
               {
                 inputsFrom = [
@@ -47,17 +43,12 @@
               };
         in
         rec {
-<<<<<<< HEAD
-          packages.hhvm = pkgs.callPackage ./hhvm_default.nix { } self.lastModifiedDate;
-          packages.hhvm_clang = pkgs.callPackage ./hhvm_clang.nix { } self.lastModifiedDate;
-=======
           packages.hhvm = pkgs.callPackage ./hhvm.nix {
             lastModifiedDate = self.lastModifiedDate;
           };
           packages.hhvm_clang = packages.hhvm.override {
             stdenv = pkgs.llvmPackages_12.libcxxStdenv;
           };
->>>>>>> a39d046d
           packages.default = packages.hhvm;
 
           devShells.clang = devShellForPackage packages.hhvm_clang;
