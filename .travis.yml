--- conflicted
+++ resolved
@@ -3,15 +3,9 @@
 compiler:
   - gcc
 
-<<<<<<< HEAD
-before_script: 
+before_script:
   - time TRAVIS=1 ./configure_generic.sh
-# for some tests  
-=======
-before_script:
-  - time TRAVIS=1 ./configure_ubuntu_12.04.sh
 # for some tests
->>>>>>> 5f30d309
   - time sudo locale-gen de_DE && sudo locale-gen zh_CN.utf8 && sudo locale-gen fr_FR
   - time HPHP_HOME=`pwd` make -j 6
   - cd hphp/test/zend/good/ext/curl/tests/responder && ../../../../../../../hhvm/hhvm -m server -p 8444 &
