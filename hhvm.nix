--- conflicted
+++ resolved
@@ -125,18 +125,13 @@
       (if nondefaultStdlib then boost.override { inherit stdenv; } else boost)
       brotli
       bzip2
-<<<<<<< HEAD
-      curl
+      (curl.override { openssl = openssl_1_1; })
       (
         if nondefaultStdlib then
           double-conversion.override { inherit stdenv; }
         else
           double-conversion
       )
-=======
-      (curl.override { openssl = openssl_1_1; })
-      (double-conversion.override { inherit stdenv; })
->>>>>>> e9824167
       editline
       expat
       (if nondefaultStdlib then fmt.override { inherit stdenv; } else fmt)
