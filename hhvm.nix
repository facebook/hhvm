{ bison
, boost
, brotli
, bzip2
, cacert
, cmake
, curl
, darwin
, double-conversion
, editline
, expat
, flex
, fmt_8
, freetype
, fribidi
, gd
, gdb
, gettext
, gflags
, git
, glog
, gmp
, gperf
, gperftools
, hostPlatform
, icu
, imagemagick6
, jemalloc
, lastModifiedDate
, lib
, libcap
, libdwarf
, libedit
, libelf
, libevent
, libgccjit
, libkrb5
, libmcrypt
, libmemcached
, libpng
, libsodium
, libunwind
, libvpx
, libxml2
, libxslt
, libzip
, linux-pam
, lz4
, numactl
, oniguruma
, openldap
, openssl_1_1
, pcre
, perl
, pkg-config
, python3
, re2
, re2c
, rustChannelOf
, stdenv
, sqlite
, tbb
, tzdata
, unixtools
, unzip
, uwimap
, which
, writeTextDir
, zlib
, zstd
}:
let
  nondefaultStdlib =
    builtins.match ".*-stdlib=\+\+.*" (builtins.readFile "${stdenv.cc}/nix-support/libcxx-ldflags") != null;
  versionParts =
    builtins.match
      ''
        .*
        #[[:blank:]]*define[[:blank:]]+HHVM_VERSION_MAJOR[[:blank:]]+([[:digit:]]+)
        #[[:blank:]]*define[[:blank:]]+HHVM_VERSION_MINOR[[:blank:]]+([[:digit:]]+)
        #[[:blank:]]*define[[:blank:]]+HHVM_VERSION_PATCH[[:blank:]]+([[:digit:]]+)
        #[[:blank:]]*define[[:blank:]]+HHVM_VERSION_SUFFIX[[:blank:]]+"([^"]*)"
        .*
      ''
      (builtins.readFile ./hphp/runtime/version.h);
  makeVersion = major: minor: patch: suffix:
    if suffix == "-dev" then "${major}.${minor}.${patch}-dev${lastModifiedDate}" else "${major}.${minor}.${patch}";

  rustNightly = rustChannelOf {

    # When the date attribute changes, sha256 should be updated accordingly.
    #
    # 1. Export your diff to GitHub;
    # 2. Wait for an error message about sha256 mismatch from the GitHub
    #    Actions;
    # 3. Copy the new sha256 from the error message and paste it here;
    # 4. Submit the diff and export the diff to GitHub, again.
    # 5. Ensure no error message about sha256 mismatch from the GitHub Actions.
    sha256 = "wVnIzrnpYGqiCBtc3k55tw4VW8YLA3WZY0mSac+2yl0=";

    date = "2022-08-11";
    channel = "nightly";
  };
in
stdenv.mkDerivation rec {
  pname = "hhvm";
  version = builtins.foldl' lib.trivial.id makeVersion versionParts;
  src = ./.;
  nativeBuildInputs =
    [
      bison
      cacert
      cmake
      flex
      pkg-config
      python3
      unixtools.getconf
      which
    ] ++ lib.optionals hostPlatform.isMacOS [
      # `system_cmds` provides `sysctl`, which is used in hphp/test/run.php on macOS
      darwin.system_cmds
    ];
  buildInputs =
    [
      (if nondefaultStdlib then boost.override { inherit stdenv; } else boost)
      brotli
      bzip2
      (curl.override { openssl = openssl_1_1; })
      (
        if nondefaultStdlib then
          double-conversion.override { inherit stdenv; }
        else
          double-conversion
      )
      editline
      expat
<<<<<<< HEAD
      (fmt_8.override { inherit stdenv; })
=======
      (if nondefaultStdlib then fmt.override { inherit stdenv; } else fmt)
>>>>>>> d5df87f6
      freetype
      fribidi
      gd
      gdb
      gettext
      git
      (
        if nondefaultStdlib then
          (glog.override {
            inherit stdenv;
            gflags = gflags.override { inherit stdenv; };
          }).overrideAttrs
            (finalAttrs: previousAttrs: {
              # Workaround for https://github.com/google/glog/issues/709
              doCheck = !stdenv.cc.isClang;
            })
        else
          glog
      )
      gmp
      (if nondefaultStdlib then gperf.override { inherit stdenv; } else gperf)
      (
        if nondefaultStdlib then
          gperftools.override { inherit stdenv; }
        else
          gperftools
      )
      (if nondefaultStdlib then icu.override { inherit stdenv; } else icu)
      imagemagick6
      jemalloc
      libdwarf
      libedit
      libelf
      libevent
      libgccjit
      libkrb5
      libmcrypt
      libmemcached
      libpng
      libsodium
      libunwind
      libvpx
      libxml2
      libxslt
      libzip
      lz4
      oniguruma
      openldap
      openssl_1_1
      pcre
      perl
      re2
      re2c
      sqlite
      (if nondefaultStdlib then tbb.override { inherit stdenv; } else tbb)
      tzdata
      unzip
      zlib
      zstd
    ]
    ++ lib.optionals hostPlatform.isLinux [
      libcap
      linux-pam
      numactl
      uwimap
    ]
    ++ lib.optionals hostPlatform.isMacOS [
      darwin.apple_sdk.frameworks.CoreFoundation
      darwin.apple_sdk.frameworks.CoreServices
    ];

  NIX_CFLAGS_COMPILE =
    [
      "-DFOLLY_MOBILE=0"
    ]
    ++ lib.optionals stdenv.cc.isClang [
      # Workaround for dtoa.0.3.2
      "-Wno-error=unused-command-line-argument"
    ];

  CMAKE_INIT_CACHE =
    let
      # Use writeTextDir instead of writeTextFile as a workaround of https://github.com/xtruder/nix-devcontainer/issues/9
      dir = writeTextDir "init-cache.cmake"
        ''
          set(CAN_USE_SYSTEM_ZSTD ON CACHE BOOL "Use system zstd" FORCE)
          set(HAVE_SYSTEM_TZDATA_PREFIX "${tzdata}/share/zoneinfo" CACHE PATH "The zoneinfo directory" FORCE)
          set(HAVE_SYSTEM_TZDATA ON CACHE BOOL "Use system zoneinfo" FORCE)
          set(MYSQL_UNIX_SOCK_ADDR "/run/mysqld/mysqld.sock" CACHE FILEPATH "The MySQL unix socket" FORCE)
          set(CARGO_EXECUTABLE "${rustNightly.cargo}/bin/cargo" CACHE FILEPATH "The nightly cargo" FORCE)
          set(RUSTC_EXECUTABLE "${rustNightly.rust}/bin/rustc" CACHE FILEPATH "The nightly rustc" FORCE)
          ${
            lib.optionalString hostPlatform.isMacOS ''
              set(CMAKE_OSX_DEPLOYMENT_TARGET "10.15" CACHE STRING "Targeting macOS version" FORCE)
            ''
          }
        '';
    in
    dir + "/init-cache.cmake";

  cmakeFlags = [ "-C" CMAKE_INIT_CACHE ];

  prePatch = ''
    patchShebangs .
  '';

  preBuild =
    ''
      set -e
      make \
        -f third-party/proxygen/CMakeFiles/bundled_proxygen.dir/build.make \
        third-party/proxygen/bundled_proxygen-prefix/src/bundled_proxygen-stamp/bundled_proxygen-patch
      patchShebangs \
        third-party/proxygen/bundled_proxygen-prefix/src/bundled_proxygen
    '';

  doCheck = true;

  checkPhase =
    ''
      set -ex
      runHook preCheck
      export HHVM_BIN="$PWD/hphp/hhvm/hhvm"
      (cd ${./.} && "$HHVM_BIN" hphp/test/run.php quick)
      runHook postCheck
    '';

  meta = {
    description = "High-performance JIT compiler for PHP/Hack";
    platforms = [
      "x86_64-darwin"
      "x86_64-linux"
    ];
    homepage = "https://hhvm.com";
    license = [
      lib.licenses.php301
      {
        spdxId = "Zend-2.0";
        fullName = "Zend License v2.0";
        url = "https://www.zend.com/sites/zend/files/pdfs/2_00.txt";
      }
    ];
    maintainers = [{
      email = "hhvm-oss@fb.com";
      github = "hhvm";
      githubId = 4553654;
      name = "HHVM/Hack Open Source";
    }];
  };
}<|MERGE_RESOLUTION|>--- conflicted
+++ resolved
@@ -134,11 +134,7 @@
       )
       editline
       expat
-<<<<<<< HEAD
-      (fmt_8.override { inherit stdenv; })
-=======
-      (if nondefaultStdlib then fmt.override { inherit stdenv; } else fmt)
->>>>>>> d5df87f6
+      (if nondefaultStdlib then fmt_8.override { inherit stdenv; } else fmt_8)
       freetype
       fribidi
       gd
