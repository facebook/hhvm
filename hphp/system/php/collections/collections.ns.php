<?php

namespace {

<<__Sealed(\HH\Collection::class, ConstMap::class, ConstSet::class, ConstVector::class)>>
interface ConstCollection extends HH\Rx\Countable {
  <<__Rx, __MaybeMutable>>
  public function isEmpty();
  <<__Rx, __MaybeMutable>>
  public function count();
  <<__Rx, __MutableReturn>>
  public function items();
}

<<__Sealed(\HH\Collection::class)>>
interface OutputCollection {
  <<__Rx, __Mutable, __ReturnsVoidToRx>>
  public function add($e);
  <<__Rx, __Mutable, __OnlyRxIfArgs, __ReturnsVoidToRx>>
  public function addAll(
    <<__OnlyRxIfImpl(HH\Rx\Traversable::class)>> $iterable
  );
}

}

namespace HH {

<<__Sealed(\MutableMap::class, \MutableSet::class, \MutableVector::class)>>
interface Collection extends \ConstCollection,
                             \OutputCollection {
  <<__Rx, __Mutable, __ReturnsVoidToRx>>
  public function clear();
}

}

namespace {

<<__Sealed(ConstMapAccess::class, SetAccess::class, ConstSet::class)>>
interface ConstSetAccess {
  <<__Rx, __MaybeMutable>>
  public function contains($m);
}

<<__Sealed(MapAccess::class, MutableSet::class)>>
interface SetAccess extends ConstSetAccess {
  <<__Rx, __Mutable, __ReturnsVoidToRx>>
  public function remove($m);
}

<<__Sealed(ConstMapAccess::class, IndexAccess::class, ConstVector::class)>>
interface ConstIndexAccess {
  <<__Rx, __MaybeMutable>>
  public function at($k);
  <<__Rx, __MaybeMutable>>
  public function get($k);
  <<__Rx, __MaybeMutable>>
  public function containsKey($k);
}

<<__Sealed(MapAccess::class, MutableVector::class)>>
interface IndexAccess extends ConstIndexAccess {
  <<__Rx, __Mutable, __ReturnsVoidToRx>>
  public function set($k,$v);
  <<__Rx, __Mutable, __OnlyRxIfArgs, __ReturnsVoidToRx>>
  public function setAll(
    <<__OnlyRxIfImpl(HH\Rx\KeyedTraversable::class)>> $iterable
  );
  <<__Rx, __Mutable, __ReturnsVoidToRx>>
  public function removeKey($k);
}

<<__Sealed(ConstMap::class, MapAccess::class)>>
interface ConstMapAccess extends ConstSetAccess,
                                 ConstIndexAccess {
}

<<__Sealed(MutableMap::class)>>
interface MapAccess extends ConstMapAccess,
                            SetAccess,
                            IndexAccess {
}

<<__Sealed(ConstVector::class, ConstMap::class, ImmMap::class, dict::class, keyset::class, vec::class)>>
interface Indexish extends \HH\KeyedContainer {
}

<<<<<<< HEAD
interface MutableKeyedContainer extends \HH\KeyedContainer,
                                        IndexAccess {
}

=======
<<__Sealed(ImmVector::class, MutableVector::class, Pair::class)>>
>>>>>>> 6487b131
interface ConstVector extends ConstCollection,
                              ConstIndexAccess,
                              \HH\Rx\KeyedIterable,
                              Indexish {
}

<<__Sealed(Vector::class)>>
interface MutableVector extends ConstVector,
                                \HH\Collection,
                                MutableKeyedContainer {
}

<<__Sealed(ImmMap::class, MutableMap::class)>>
interface ConstMap extends ConstCollection,
                           ConstMapAccess,
                           \HH\Rx\KeyedIterable,
                           Indexish {
}

<<__Sealed(Map::class)>>
interface MutableMap extends ConstMap,
                             \HH\Collection,
                             MutableKeyedContainer,
                             MapAccess {
}

<<__Sealed(ImmSet::class, MutableSet::class)>>
interface ConstSet extends ConstCollection,
                           ConstSetAccess,
                           \HH\Rx\KeyedIterable,
                           \HH\Container {
}

<<__Sealed(Set::class)>>
interface MutableSet extends ConstSet,
                             \HH\Collection,
                             SetAccess {
}

trait StrictIterable implements \HH\Iterable {
  public function toArray() {
    $arr = varray[];
    foreach ($this as $v) {
      $arr[] = $v;
    }
    return $arr;
  }
  public function toValuesArray() {
    return $this->toArray();
  }
  public function toVector() {
    return new Vector($this);
  }
  public function toImmVector() {
    return new ImmVector($this);
  }
  public function toSet() {
    return new Set($this);
  }
  public function toImmSet() {
    return new ImmSet($this);
  }
  public function lazy() {
    return new LazyIterableView($this);
  }
  public function values() {
    return new Vector($this);
  }
  public function map($callback) {
    $res = Vector {};
    foreach ($this as $v) {
      $res[] = $callback($v);
    }
    return $res;
  }
  public function filter($callback) {
    $res = Vector {};
    foreach ($this as $v) {
      if ($callback($v)) $res[] = $v;
    }
    return $res;
  }
  public function zip($iterable) {
    $res = Vector {};
    $it = $iterable->getIterator();
    foreach ($this as $v) {
      if (!$it->valid()) break;
      $res[] = Pair {$v, $it->current()};
      $it->next();
    }
    return $res;
  }
  public function take($n) {
    $res = Vector {};
    if ($n <= 0) return $res;
    foreach ($this as $v) {
      $res[] = $v;
      if (--$n === 0) break;
    }
    return $res;
  }
  public function takeWhile($fn) {
    $res = Vector {};
    foreach ($this as $v) {
      if (!$fn($v)) break;
      $res[] = $v;
    }
    return $res;
  }
  public function skip($n) {
    $res = Vector {};
    foreach ($this as $v) {
      if ($n <= 0) {
        $res[] = $v;
      } else {
        --$n;
      }
    }
    return $res;
  }
  public function skipWhile($fn) {
    $res = Vector {};
    $skip = true;
    foreach ($this as $v) {
      if ($skip) {
        if ($fn($v)) continue;
        $skip = false;
      }
      $res[] = $v;
    }
    return $res;
  }
  public function slice($start, $len) {
    $res = Vector {};
    if ($len <= 0) return $res;
    foreach ($this as $v) {
      if ($start !== 0) {
        --$start;
        continue;
      }
      $res[] = $v;
      if (--$len === 0) break;
    }
    return $res;
  }
  public function concat($iterable) {
    $res = Vector {};
    foreach ($this as $v) {
      $res[] = $v;
    }
    foreach ($iterable as $v) {
      $res[] = $v;
    }
    return $res;
  }
  public function firstValue() {
    foreach ($this as $v) {
      return $v;
    }
    return null;
  }
  public function lastValue() {
    $v = null;
    foreach ($this as $v) {}
    return $v;
  }
}

trait StrictKeyedIterable implements \HH\KeyedIterable {
  public function toArray() {
    $arr = darray[];
    foreach ($this as $k => $v) {
      $arr[$k] = $v;
    }
    return $arr;
  }
  public function toValuesArray() {
    $arr = varray[];
    foreach ($this as $v) {
      $arr[] = $v;
    }
    return $arr;
  }
  public function toKeysArray() {
    $arr = varray[];
    foreach ($this as $k => $_) {
      $arr[] = $k;
    }
    return $arr;
  }
  public function toVector() {
    return new Vector($this);
  }
  public function toImmVector() {
    return new ImmVector($this);
  }
  public function toMap() {
    return new Map($this);
  }
  public function toImmMap() {
    return new ImmMap($this);
  }
  public function toSet() {
    return new Set($this);
  }
  public function toImmSet() {
    return new ImmSet($this);
  }
  public function lazy() {
    return new LazyKeyedIterableView($this);
  }
  public function values() {
    return new Vector($this);
  }
  public function keys() {
    $res = Vector {};
    foreach ($this as $k => $_) {
      $res[] = $k;
    }
    return $res;
  }
  public function map($callback) {
    $res = Map {};
    foreach ($this as $k => $v) {
      $res[$k] = $callback($v);
    }
    return $res;
  }
  public function mapWithKey($callback) {
    $res = Map {};
    foreach ($this as $k => $v) {
      $res[$k] = $callback($k, $v);
    }
    return $res;
  }
  public function filter($callback) {
    $res = Map {};
    foreach ($this as $k => $v) {
      if ($callback($v)) $res[$k] = $v;
    }
    return $res;
  }
  public function filterWithKey($callback) {
    $res = Map {};
    foreach ($this as $k => $v) {
      if ($callback($k, $v)) $res[$k] = $v;
    }
    return $res;
  }
  public function zip($iterable) {
    $res = Map {};
    $it = $iterable->getIterator();
    foreach ($this as $k => $v) {
      if (!$it->valid()) break;
      $res[$k] = Pair {$v, $it->current()};
      $it->next();
    }
    return $res;
  }
  public function take($n) {
    $res = Map {};
    if ($n <= 0) return $res;
    foreach ($this as $k => $v) {
      $res[$k] = $v;
      if (--$n === 0) break;
    }
    return $res;
  }
  public function takeWhile($fn) {
    $res = Map {};
    foreach ($this as $k => $v) {
      if (!$fn($v)) break;
      $res[$k] = $v;
    }
    return $res;
  }
  public function skip($n) {
    $res = Map {};
    foreach ($this as $k => $v) {
      if ($n <= 0) {
        $res[$k] = $v;
      } else {
        --$n;
      }
    }
    return $res;
  }
  public function skipWhile($fn) {
    $res = Map {};
    $skip = true;
    foreach ($this as $k => $v) {
      if ($skip) {
        if ($fn($v)) continue;
        $skip = false;
      }
      $res[$k] = $v;
    }
    return $res;
  }
  public function slice($start, $len) {
    $res = Map {};
    if ($len <= 0) return $res;
    foreach ($this as $k => $v) {
      if ($start !== 0) {
        --$start;
        continue;
      }
      $res[$k] = $v;
      if (--$len === 0) break;
    }
    return $res;
  }
  public function concat($iterable) {
    $res = Vector {};
    foreach ($this as $v) {
      $res[] = $v;
    }
    foreach ($iterable as $v) {
      $res[] = $v;
    }
    return $res;
  }
  public function firstValue() {
    foreach ($this as $v) {
      return $v;
    }
    return null;
  }
  public function firstKey() {
    foreach ($this as $k => $_) {
      return $k;
    }
    return null;
  }
  public function lastValue() {
    $v = null;
    foreach ($this as $v) {}
    return $v;
  }
  public function lastKey() {
    $k = null;
    foreach ($this as $k => $_) {}
    return $k;
  }
}

trait LazyIterable implements \HH\Iterable {
  public function toArray() {
    $arr = varray[];
    foreach ($this as $v) {
      $arr[] = $v;
    }
    return $arr;
  }
  public function toValuesArray() {
    return $this->toArray();
  }
  public function toVector() {
    return new Vector($this);
  }
  public function toImmVector() {
    return new ImmVector($this);
  }
  public function toSet() {
    return new Set($this);
  }
  public function toImmSet() {
    return new ImmSet($this);
  }
  public function lazy() {
    return $this;
  }
  public function values() {
    return new LazyValuesIterable($this);
  }
  public function map($callback) {
    return new LazyMapIterable($this, $callback);
  }
  public function filter($callback) {
    return new LazyFilterIterable($this, $callback);
  }
  public function zip($iterable) {
    if (is_array($iterable)) {
      $iterable = new ImmMap($iterable);
    }
    return new LazyZipIterable($this, $iterable);
  }
  public function take($n) {
    return new LazyTakeIterable($this, $n);
  }
  public function takeWhile($fn) {
    return new LazyTakeWhileIterable($this, $fn);
  }
  public function skip($n) {
    return new LazySkipIterable($this, $n);
  }
  public function skipWhile($fn) {
    return new LazySkipWhileIterable($this, $fn);
  }
  public function slice($start, $len) {
    return new LazySliceIterable($this, $start, $len);
  }
  public function concat($iterable) {
    if (is_array($iterable)) {
      $iterable = new ImmMap($iterable);
    }
    return new LazyConcatIterable($this, $iterable);
  }
  public function firstValue() {
    foreach ($this as $v) {
      return $v;
    }
    return null;
  }
  public function lastValue() {
    $v = null;
    foreach ($this as $v) {}
    return $v;
  }
}

trait LazyKeyedIterable implements \HH\KeyedIterable {
  public function toArray() {
    $arr = darray[];
    foreach ($this as $k => $v) {
      $arr[$k] = $v;
    }
    return $arr;
  }
  public function toValuesArray() {
    $arr = varray[];
    foreach ($this as $v) {
      $arr[] = $v;
    }
    return $arr;
  }
  public function toKeysArray() {
    $arr = varray[];
    foreach ($this as $k => $_) {
      $arr[] = $k;
    }
    return $arr;
  }
  public function toVector() {
    return new Vector($this);
  }
  public function toImmVector() {
    return new ImmVector($this);
  }
  public function toMap() {
    return new Map($this);
  }
  public function toImmMap() {
    return new ImmMap($this);
  }
  public function toSet() {
    return new Set($this);
  }
  public function toImmSet() {
    return new ImmSet($this);
  }
  public function lazy() {
    return $this;
  }
  public function values() {
    return new LazyValuesIterable($this);
  }
  public function keys() {
    return new LazyKeysIterable($this);
  }
  public function map($callback) {
    return new LazyMapKeyedIterable($this, $callback);
  }
  public function mapWithKey($callback) {
    return new LazyMapWithKeyIterable($this, $callback);
  }
  public function filter($callback) {
    return new LazyFilterKeyedIterable($this, $callback);
  }
  public function filterWithKey($callback) {
    return new LazyFilterWithKeyIterable($this, $callback);
  }
  public function zip($iterable) {
    if (is_array($iterable)) {
      $iterable = new ImmMap($iterable);
    }
    return new LazyZipKeyedIterable($this, $iterable);
  }
  public function take($n) {
    return new LazyTakeKeyedIterable($this, $n);
  }
  public function takeWhile($fn) {
    return new LazyTakeWhileKeyedIterable($this, $fn);
  }
  public function skip($n) {
    return new LazySkipKeyedIterable($this, $n);
  }
  public function skipWhile($fn) {
    return new LazySkipWhileKeyedIterable($this, $fn);
  }
  public function slice($start, $len) {
    return new LazySliceKeyedIterable($this, $start, $len);
  }
  public function concat($iterable) {
    if (is_array($iterable)) {
      $iterable = new ImmMap($iterable);
    }
    return new LazyConcatIterable($this, $iterable);
  }
  public function firstValue() {
    foreach ($this as $v) {
      return $v;
    }
    return null;
  }
  public function firstKey() {
    foreach ($this as $k => $_) {
      return $k;
    }
    return null;
  }
  public function lastValue() {
    $v = null;
    foreach ($this as $v) {}
    return $v;
  }
  public function lastKey() {
    $k = null;
    foreach ($this as $k => $_) {}
    return $k;
  }
}

class LazyMapIterator implements \HH\Iterator {
  private $it;
  private $fn;

  public function __construct($it, $fn) {
    $this->it = $it;
    $this->fn = $fn;
  }
  public function __clone() {
    $this->it = clone $this->it;
  }
  public function rewind() {
    $this->it->rewind();
  }
  public function valid() {
    return $this->it->valid();
  }
  public function next() {
    $this->it->next();
  }
  public function key() {
    return $this->it->key();
  }
  public function current() {
    return ($this->fn)($this->it->current());
  }
}

class LazyMapIterable implements \HH\Iterable {
  use LazyIterable;

  private $iterable;
  private $fn;

  public function __construct($iterable, $fn) {
    $this->iterable = $iterable;
    $this->fn = $fn;
  }
  public function getIterator() {
    return new LazyMapIterator($this->iterable->getIterator(), $this->fn);
  }
}

class LazyMapKeyedIterator implements \HH\KeyedIterator {
  private $it;
  private $fn;

  public function __construct($it, $fn) {
    $this->it = $it;
    $this->fn = $fn;
  }
  public function __clone() {
    $this->it = clone $this->it;
  }
  public function rewind() {
    $this->it->rewind();
  }
  public function valid() {
    return $this->it->valid();
  }
  public function next() {
    $this->it->next();
  }
  public function key() {
    return $this->it->key();
  }
  public function current() {
    return ($this->fn)($this->it->current());
  }
}

class LazyMapKeyedIterable implements \HH\KeyedIterable {
  use LazyKeyedIterable;

  private $iterable;
  private $fn;

  public function __construct($iterable, $fn) {
    $this->iterable = $iterable;
    $this->fn = $fn;
  }
  public function getIterator() {
    return new LazyMapKeyedIterator($this->iterable->getIterator(), $this->fn);
  }
}

class LazyMapWithKeyIterator implements \HH\KeyedIterator {
  private $it;
  private $fn;

  public function __construct($it, $fn) {
    $this->it = $it;
    $this->fn = $fn;
  }
  public function __clone() {
    $this->it = clone $this->it;
  }
  public function rewind() {
    $this->it->rewind();
  }
  public function valid() {
    return $this->it->valid();
  }
  public function next() {
    $this->it->next();
  }
  public function key() {
    return $this->it->key();
  }
  public function current() {
    return ($this->fn)($this->it->key(), $this->it->current());
  }
}

class LazyMapWithKeyIterable implements \HH\KeyedIterable {
  use LazyKeyedIterable;

  private $iterable;
  private $fn;

  public function __construct($iterable, $fn) {
    $this->iterable = $iterable;
    $this->fn = $fn;
  }
  public function getIterator() {
    return new LazyMapWithKeyIterator($this->iterable->getIterator(),
                                      $this->fn);
  }
}

class LazyFilterIterator implements \HH\Iterator {
  private $it;
  private $fn;

  public function __construct($it, $fn) {
    $this->it = $it;
    $this->fn = $fn;
  }
  public function __clone() {
    $this->it = clone $this->it;
  }
  public function rewind() {
    $it = $this->it;
    $fn = $this->fn;
    $it->rewind();
    while ($it->valid() && !$fn($it->current())) {
      $it->next();
    }
  }
  public function valid() {
    return $this->it->valid();
  }
  public function next() {
    $it = $this->it;
    $fn = $this->fn;
    $it->next();
    while ($it->valid() && !$fn($it->current())) {
      $it->next();
    }
  }
  public function key() {
    return $this->it->key();
  }
  public function current() {
    return $this->it->current();
  }
}

class LazyFilterIterable implements \HH\Iterable {
  use LazyIterable;

  private $iterable;
  private $fn;

  public function __construct($iterable, $fn) {
    $this->iterable = $iterable;
    $this->fn = $fn;
  }
  public function getIterator() {
    return new LazyFilterIterator($this->iterable->getIterator(), $this->fn);
  }
}

class LazyFilterKeyedIterator implements \HH\KeyedIterator {
  private $it;
  private $fn;

  public function __construct($it, $fn) {
    $this->it = $it;
    $this->fn = $fn;
  }
  public function __clone() {
    $this->it = clone $this->it;
  }
  public function rewind() {
    $it = $this->it;
    $fn = $this->fn;
    $it->rewind();
    while ($it->valid() && !$fn($it->current())) {
      $it->next();
    }
  }
  public function valid() {
    return $this->it->valid();
  }
  public function next() {
    $it = $this->it;
    $fn = $this->fn;
    $it->next();
    while ($it->valid() && !$fn($it->current())) {
      $it->next();
    }
  }
  public function key() {
    return $this->it->key();
  }
  public function current() {
    return $this->it->current();
  }
}

class LazyFilterKeyedIterable implements \HH\KeyedIterable {
  use LazyKeyedIterable;

  private $iterable;
  private $fn;

  public function __construct($iterable, $fn) {
    $this->iterable = $iterable;
    $this->fn = $fn;
  }
  public function getIterator() {
    return
      new LazyFilterKeyedIterator($this->iterable->getIterator(), $this->fn);
  }
}

class LazyFilterWithKeyIterator implements \HH\KeyedIterator {
  private $it;
  private $fn;

  public function __construct($it, $fn) {
    $this->it = $it;
    $this->fn = $fn;
  }
  public function __clone() {
    $this->it = clone $this->it;
  }
  public function rewind() {
    $it = $this->it;
    $fn = $this->fn;
    $it->rewind();
    while ($it->valid() && !$fn($it->key(), $it->current())) {
      $it->next();
    }
  }
  public function valid() {
    return $this->it->valid();
  }
  public function next() {
    $it = $this->it;
    $fn = $this->fn;
    $it->next();
    while ($it->valid() && !$fn($it->key(), $it->current())) {
      $it->next();
    }
  }
  public function key() {
    return $this->it->key();
  }
  public function current() {
    return $this->it->current();
  }
}

class LazyFilterWithKeyIterable implements \HH\KeyedIterable {
  use LazyKeyedIterable;

  private $iterable;
  private $fn;

  public function __construct($iterable, $fn) {
    $this->iterable = $iterable;
    $this->fn = $fn;
  }
  public function getIterator() {
    return
      new LazyFilterWithKeyIterator($this->iterable->getIterator(), $this->fn);
  }
}

class LazyZipIterator implements \HH\Iterator {
  private $it1;
  private $it2;

  public function __construct($it1, $it2) {
    $this->it1 = $it1;
    $this->it2 = $it2;
  }
  public function __clone() {
    $this->it1 = clone $this->it1;
    $this->it2 = clone $this->it2;
  }
  public function rewind() {
    $this->it1->rewind();
    $this->it2->rewind();
  }
  public function valid() {
    return ($this->it1->valid() && $this->it2->valid());
  }
  public function next() {
    $this->it1->next();
    $this->it2->next();
  }
  public function key() {
    return $this->it->key();
  }
  public function current() {
    return Pair {$this->it1->current(), $this->it2->current()};
  }
}

class LazyZipIterable implements \HH\Iterable {
  use LazyIterable;

  private $iterable1;
  private $iterable2;

  public function __construct($iterable1, $iterable2) {
    $this->iterable1 = $iterable1;
    $this->iterable2 = $iterable2;
  }
  public function getIterator() {
    return new LazyZipIterator($this->iterable1->getIterator(),
                               $this->iterable2->getIterator());
  }
}

class LazyZipKeyedIterator implements \HH\KeyedIterator {
  private $it1;
  private $it2;

  public function __construct($it1, $it2) {
    $this->it1 = $it1;
    $this->it2 = $it2;
  }
  public function __clone() {
    $this->it1 = clone $this->it1;
    $this->it2 = clone $this->it2;
  }
  public function rewind() {
    $this->it1->rewind();
    $this->it2->rewind();
  }
  public function valid() {
    return ($this->it1->valid() && $this->it2->valid());
  }
  public function next() {
    $this->it1->next();
    $this->it2->next();
  }
  public function key() {
    return $this->it1->key();
  }
  public function current() {
    return Pair {$this->it1->current(), $this->it2->current()};
  }
}

class LazyZipKeyedIterable implements \HH\KeyedIterable {
  use LazyKeyedIterable;

  private $iterable1;
  private $iterable2;

  public function __construct($iterable1, $iterable2) {
    $this->iterable1 = $iterable1;
    $this->iterable2 = $iterable2;
  }
  public function getIterator() {
    return new LazyZipKeyedIterator($this->iterable1->getIterator(),
                                    $this->iterable2->getIterator());
  }
}

class LazyTakeIterator implements \HH\Iterator {
  private $it;
  private $n;
  private $numLeft;

  public function __construct($it, $n) {
    $this->it = $it;
    $this->n = $n;
    $this->numLeft = $n;
  }
  public function __clone() {
    $this->it = clone $this->it;
  }
  public function rewind() {
    $this->it->rewind();
    $this->numLeft = $this->n;
  }
  public function valid() {
    return ($this->numLeft > 0 && $this->it->valid());
  }
  public function next() {
    $this->it->next();
    --$this->numLeft;
  }
  public function key() {
    return $this->it->key();
  }
  public function current() {
    return $this->it->current();
  }
}

class LazyTakeIterable implements \HH\Iterable {
  use LazyIterable;

  private $iterable;
  private $n;

  public function __construct($iterable, $n) {
    $this->iterable = $iterable;
    $this->n = $n;
  }
  public function getIterator() {
    return new LazyTakeIterator($this->iterable->getIterator(),
                                $this->n);
  }
}

class LazyTakeKeyedIterator implements \HH\KeyedIterator {
  private $it;
  private $n;
  private $numLeft;

  public function __construct($it, $n) {
    $this->it = $it;
    $this->n = $n;
    $this->numLeft = $n;
  }
  public function __clone() {
    $this->it = clone $this->it;
  }
  public function rewind() {
    $this->it->rewind();
    $this->numLeft = $this->n;
  }
  public function valid() {
    return ($this->numLeft > 0 && $this->it->valid());
  }
  public function next() {
    $this->it->next();
    --$this->numLeft;
  }
  public function key() {
    return $this->it->key();
  }
  public function current() {
    return $this->it->current();
  }
}

class LazyTakeKeyedIterable implements \HH\KeyedIterable {
  use LazyKeyedIterable;

  private $iterable;
  private $n;

  public function __construct($iterable, $n) {
    $this->iterable = $iterable;
    $this->n = $n;
  }
  public function getIterator() {
    return new LazyTakeKeyedIterator($this->iterable->getIterator(),
                                     $this->n);
  }
}

class LazyTakeWhileIterator implements \HH\Iterator {
  private $it;
  private $fn;

  public function __construct($it, $fn) {
    $this->it = $it;
    $this->fn = $fn;
    while ($it->valid() && $fn($it->current())) {
      $it->next();
    }
  }
  public function __clone() {
    $this->it = clone $this->it;
  }
  public function rewind() {
    $this->it->rewind();
  }
  public function valid() {
    $it = $this->it;
    return ($it->valid() && ($this->fn)($it->current()));
  }
  public function next() {
    $this->it->next();
  }
  public function key() {
    return $this->it->key();
  }
  public function current() {
    return $this->it->current();
  }
}

class LazyTakeWhileIterable implements \HH\Iterable {
  use LazyIterable;

  private $iterable;
  private $fn;

  public function __construct($iterable, $fn) {
    $this->iterable = $iterable;
    $this->fn = $fn;
  }
  public function getIterator() {
    return new LazyTakeWhileIterator($this->iterable->getIterator(),
                                     $this->fn);
  }
}

class LazyTakeWhileKeyedIterator implements \HH\Iterator {
  private $it;
  private $fn;

  public function __construct($it, $fn) {
    $this->it = $it;
    $this->fn = $fn;
  }
  public function __clone() {
    $this->it = clone $this->it;
  }
  public function rewind() {
    $this->it->rewind();
  }
  public function valid() {
    $it = $this->it;
    return ($it->valid() && ($this->fn)($it->current()));
  }
  public function next() {
    $this->it->next();
  }
  public function key() {
    return $this->it->key();
  }
  public function current() {
    return $this->it->current();
  }
}

class LazyTakeWhileKeyedIterable implements \HH\Iterable {
  use LazyIterable;

  private $iterable;
  private $fn;

  public function __construct($iterable, $fn) {
    $this->iterable = $iterable;
    $this->fn = $fn;
  }
  public function getIterator() {
    return new LazyTakeWhileKeyedIterator($this->iterable->getIterator(),
                                          $this->fn);
  }
}

class LazySkipIterator implements \HH\Iterator {
  private $it;
  private $n;

  public function __construct($it, $n) {
    $this->it = $it;
    $this->n = $n;
    while ($n > 0 && $it->valid()) {
      $it->next();
      --$n;
    }
  }
  public function __clone() {
    $this->it = clone $this->it;
  }
  public function rewind() {
    $it = $this->it;
    $n = $this->n;
    $it->rewind();
    while ($n > 0 && $it->valid()) {
      $it->next();
      --$n;
    }
  }
  public function valid() {
    return $this->it->valid();
  }
  public function next() {
    $this->it->next();
  }
  public function key() {
    return $this->it->key();
  }
  public function current() {
    return $this->it->current();
  }
}

class LazySkipIterable implements \HH\Iterable {
  use LazyIterable;

  private $iterable;
  private $n;

  public function __construct($iterable, $n) {
    $this->iterable = $iterable;
    $this->n = $n;
  }
  public function getIterator() {
    return new LazySkipIterator($this->iterable->getIterator(),
                                $this->n);
  }
}

class LazySkipKeyedIterator implements \HH\KeyedIterator {
  private $it;
  private $n;

  public function __construct($it, $n) {
    $this->it = $it;
    $this->n = $n;
    while ($n > 0 && $it->valid()) {
      $it->next();
      --$n;
    }
  }
  public function __clone() {
    $this->it = clone $this->it;
  }
  public function rewind() {
    $it = $this->it;
    $n = $this->n;
    $it->rewind();
    while ($n > 0 && $it->valid()) {
      $it->next();
      --$n;
    }
  }
  public function valid() {
    return $this->it->valid();
  }
  public function next() {
    $this->it->next();
  }
  public function key() {
    return $this->it->key();
  }
  public function current() {
    return $this->it->current();
  }
}

class LazySkipKeyedIterable implements \HH\KeyedIterable {
  use LazyKeyedIterable;

  private $iterable;
  private $n;

  public function __construct($iterable, $n) {
    $this->iterable = $iterable;
    $this->n = $n;
  }
  public function getIterator() {
    return new LazySkipKeyedIterator($this->iterable->getIterator(),
                                     $this->n);
  }
}

class LazySkipWhileIterator implements \HH\Iterator {
  private $it;
  private $fn;

  public function __construct($it, $fn) {
    $this->it = $it;
    $this->fn = $fn;
    while ($it->valid() && $fn($it->current())) {
      $it->next();
    }
  }
  public function __clone() {
    $this->it = clone $this->it;
  }
  public function rewind() {
    $it = $this->it;
    $fn = $this->fn;
    $it->rewind();
    while ($it->valid() && $fn($it->current())) {
      $it->next();
    }
  }
  public function valid() {
    return $this->it->valid();
  }
  public function next() {
    $this->it->next();
  }
  public function key() {
    return $this->it->key();
  }
  public function current() {
    return $this->it->current();
  }
}

class LazySkipWhileIterable implements \HH\Iterable {
  use LazyIterable;

  private $iterable;
  private $fn;

  public function __construct($iterable, $fn) {
    $this->iterable = $iterable;
    $this->fn = $fn;
  }
  public function getIterator() {
    return new LazySkipWhileIterator($this->iterable->getIterator(),
                                     $this->fn);
  }
}

class LazySkipWhileKeyedIterator implements \HH\Iterator {
  private $it;
  private $fn;

  public function __construct($it, $fn) {
    $this->it = $it;
    $this->fn = $fn;
    while ($it->valid() && $fn($it->current())) {
      $it->next();
    }
  }
  public function __clone() {
    $this->it = clone $this->it;
  }
  public function rewind() {
    $it = $this->it;
    $fn = $this->fn;
    $it->rewind();
    while ($it->valid() && $fn($it->current())) {
      $it->next();
    }
  }
  public function valid() {
    return $this->it->valid();
  }
  public function next() {
    $this->it->next();
  }
  public function key() {
    return $this->it->key();
  }
  public function current() {
    return $this->it->current();
  }
}

class LazySkipWhileKeyedIterable implements \HH\Iterable {
  use LazyIterable;

  private $iterable;
  private $fn;

  public function __construct($iterable, $fn) {
    $this->iterable = $iterable;
    $this->fn = $fn;
  }
  public function getIterator() {
    return new LazySkipWhileKeyedIterator($this->iterable->getIterator(),
                                          $this->fn);
  }
}

class LazySliceIterator implements \HH\Iterator {
  private $it;
  private $start;
  private $len;
  private $currentLen;

  public function __construct($it, $start, $len) {
    $this->it = $it;
    $this->start = $start;
    $this->len = $len;
    $this->currentLen = $len;
    while ($start !== 0 && $it->valid()) {
      $it->next();
      --$start;
    }
  }
  public function __clone() {
    $this->it = clone $this->it;
  }
  public function rewind() {
    $it = $this->it;
    $start = $this->start;
    $len = $this->len;
    $it->rewind();
    $this->currentLen = $len;
    while ($start !== 0 && $it->valid()) {
      $it->next();
      --$start;
    }
  }
  public function valid() {
    return $this->it->valid() && $this->currentLen !== 0;
  }
  public function next() {
    $this->it->next();
    if ($this->currentLen !== 0) {
      --$this->currentLen;
    }
  }
  public function key() {
    return $this->it->key();
  }
  public function current() {
    return $this->it->current();
  }
}

class LazySliceIterable implements \HH\Iterable {
  use LazyIterable;

  private $iterable;
  private $start;
  private $len;

  public function __construct($iterable, $start, $len) {
    $this->iterable = $iterable;
    $this->start = $start;
    $this->len = $len;
  }
  public function getIterator() {
    return new LazySliceIterator($this->iterable->getIterator(),
                                 $this->start,
                                 $this->len);
  }
}

class LazySliceKeyedIterator implements \HH\KeyedIterator {
  private $it;
  private $start;
  private $len;
  private $currentLen;

  public function __construct($it, $start, $len) {
    $this->it = $it;
    $this->start = $start;
    $this->len = $len;
    $this->currentLen = $len;
    while ($start !== 0 && $it->valid()) {
      $it->next();
      --$start;
    }
  }
  public function __clone() {
    $this->it = clone $this->it;
  }
  public function rewind() {
    $it = $this->it;
    $start = $this->start;
    $len = $this->len;
    $it->rewind();
    $this->currentLen = $len;
    while ($start !== 0 && $it->valid()) {
      $it->next();
      --$start;
    }
  }
  public function valid() {
    return $this->it->valid() && $this->currentLen !== 0;
  }
  public function next() {
    $this->it->next();
    if ($this->currentLen !== 0) {
      --$this->currentLen;
    }
  }
  public function key() {
    return $this->it->key();
  }
  public function current() {
    return $this->it->current();
  }
}

class LazySliceKeyedIterable implements \HH\KeyedIterable {
  use LazyKeyedIterable;

  private $iterable;
  private $start;
  private $len;

  public function __construct($iterable, $start, $len) {
    $this->iterable = $iterable;
    $this->start = $start;
    $this->len = $len;
  }
  public function getIterator() {
    return new LazySliceKeyedIterator($this->iterable->getIterator(),
                                      $this->start,
                                      $this->len);
  }
}

class LazyKeysIterator implements \HH\Iterator {
  private $it;

  public function __construct($it) {
    $this->it = $it;
  }
  public function __clone() {
    $this->it = clone $this->it;
  }
  public function rewind() {
    $this->it->rewind();
  }
  public function valid() {
    return $this->it->valid();
  }
  public function next() {
    $this->it->next();
  }
  public function key() {
    return null;
  }
  public function current() {
    return $this->it->key();
  }
}

class LazyKeysIterable implements \HH\Iterable {
  use LazyIterable;

  private $iterable;

  public function __construct($iterable) {
    $this->iterable = $iterable;
  }
  public function getIterator() {
    return new LazyKeysIterator($this->iterable->getIterator());
  }
}

class LazyValuesIterator implements \HH\Iterator {
  private $it;

  public function __construct($it) {
    $this->it = $it;
  }
  public function __clone() {
    $this->it = clone $this->it;
  }
  public function rewind() {
    $this->it->rewind();
  }
  public function valid() {
    return $this->it->valid();
  }
  public function next() {
    $this->it->next();
  }
  public function key() {
    return null;
  }
  public function current() {
    return $this->it->current();
  }
}

class LazyValuesIterable implements \HH\Iterable {
  use LazyIterable;

  private $iterable;

  public function __construct($iterable) {
    $this->iterable = $iterable;
  }
  public function getIterator() {
    return new LazyValuesIterator($this->iterable->getIterator());
  }
}

class LazyKVZipIterator implements \HH\Iterator {
  private $it;

  public function __construct($it) {
    $this->it = $it;
  }
  public function __clone() {
    $this->it = clone $this->it;
  }
  public function rewind() {
    $this->it->rewind();
  }
  public function valid() {
    return $this->it->valid();
  }
  public function next() {
    $this->it->next();
  }
  public function key() {
    return null;
  }
  public function current() {
    return Pair {$this->it->key(), $this->it->current()};
  }
}

class LazyKVZipIterable implements \HH\Iterable {
  use LazyIterable;

  private $iterable;

  public function __construct($iterable) {
    $this->iterable = $iterable;
  }
  public function getIterator() {
    return new LazyKVZipIterator($this->iterable->getIterator());
  }
}

class LazyConcatIterator implements \HH\Iterator {
  private $it1;
  private $it2;
  private $currentIt;
  private $state;

  public function __construct($it1, $it2) {
    $this->it1 = $it1;
    $this->it2 = $it2;
    $this->currentIt = $it1;
    $this->state = 1;
    if (!$this->currentIt->valid()) {
      $this->currentIt = $this->it2;
      $this->state = 2;
    }
  }
  public function __clone() {
    $this->it1 = clone $this->it1;
    $this->it2 = clone $this->it2;
    $this->currentIt = ($this->state === 1) ? $this->it1 : $this->it2;
  }
  public function rewind() {
    $this->it1->rewind();
    $this->it2->rewind();
    $this->currentIt = $this->it1;
    $this->state = 1;
    if (!$this->currentIt->valid()) {
      $this->currentIt = $this->it2;
      $this->state = 2;
    }
  }
  public function valid() {
    return $this->currentIt->valid();
  }
  public function next() {
    $this->currentIt->next();
    if ($this->state === 1 && !$this->currentIt->valid()) {
      $this->currentIt = $this->it2;
      $this->state = 2;
    }
  }
  public function key() {
    return $this->currentIt->key();
  }
  public function current() {
    return $this->currentIt->current();
  }
}

class LazyConcatIterable implements \HH\Iterable {
  use LazyIterable;

  private $iterable1;
  private $iterable2;

  public function __construct($iterable1, $iterable2) {
    $this->iterable1 = $iterable1;
    $this->iterable2 = $iterable2;
  }
  public function getIterator() {
    return new LazyConcatIterator($this->iterable1->getIterator(),
                                  $this->iterable2->getIterator());
  }
}

class LazyIterableView implements \HH\Iterable {
  public $iterable;

  public function __construct($iterable) { $this->iterable = $iterable; }
  public function getIterator() { return $this->iterable->getIterator(); }
  public function toArray() {
    $arr = varray[];
    foreach ($this->iterable as $v) {
      $arr[] = $v;
    }
    return $arr;
  }
  public function toValuesArray() {
    return $this->toArray();
  }
  public function toVector() {
    return $this->iterable->toVector();
  }
  public function toImmVector() {
    return $this->iterable->toImmVector();
  }
  public function toSet() {
    return $this->iterable->toSet();
  }
  public function toImmSet() {
    return $this->iterable->toImmSet();
  }
  public function lazy() {
    return $this;
  }
  public function values() {
    return new LazyValuesIterable($this->iterable);
  }
  public function map($callback) {
    return new LazyMapIterable($this->iterable, $callback);
  }
  public function filter($callback) {
    return new LazyFilterIterable($this->iterable, $callback);
  }
  public function zip($iterable) {
    if (is_array($iterable)) {
      $iterable = new ImmMap($iterable);
    }
    return new LazyZipIterable($this->iterable, $iterable);
  }
  public function take($n) {
    return new LazyTakeIterable($this->iterable, $n);
  }
  public function takeWhile($fn) {
    return new LazyTakeWhileIterable($this->iterable, $fn);
  }
  public function skip($n) {
    return new LazySkipIterable($this->iterable, $n);
  }
  public function skipWhile($fn) {
    return new LazySkipWhileIterable($this->iterable, $fn);
  }
  public function slice($start, $len) {
    return new LazySliceIterable($this->iterable, $start, $len);
  }
  public function concat($iterable) {
    if (is_array($iterable)) {
      $iterable = new ImmMap($iterable);
    }
    return new LazyConcatIterable($this->iterable, $iterable);
  }
  public function firstValue() {
    foreach ($this->iterable as $v) {
      return $v;
    }
    return null;
  }
  public function lastValue() {
    $v = null;
    foreach ($this->iterable as $v) {}
    return $v;
  }
}

class LazyKeyedIterableView implements \HH\KeyedIterable {
  public $iterable;

  public function __construct($iterable) { $this->iterable = $iterable; }
  public function getIterator() { return $this->iterable->getIterator(); }
  public function toArray() {
    $arr = darray[];
    foreach ($this->iterable as $k => $v) {
      $arr[$k] = $v;
    }
    return $arr;
  }
  public function toValuesArray() {
    $arr = varray[];
    foreach ($this->iterable as $v) {
      $arr[] = $v;
    }
    return $arr;
  }
  public function toKeysArray() {
    $arr = varray[];
    foreach ($this->iterable as $k => $_) {
      $arr[] = $k;
    }
    return $arr;
  }
  public function toVector() {
    return $this->iterable->toVector();
  }
  public function toImmVector() {
    return $this->iterable->toImmVector();
  }
  public function toMap() {
    return $this->iterable->toMap();
  }
  public function toImmMap() {
    return $this->iterable->toImmMap();
  }
  public function toSet() {
    return $this->iterable->toSet();
  }
  public function toImmSet() {
    return $this->iterable->toImmSet();
  }
  public function lazy() {
    return $this;
  }
  public function values() {
    return new LazyValuesIterable($this->iterable);
  }
  public function keys() {
    return new LazyKeysIterable($this->iterable);
  }
  public function map($callback) {
    return new LazyMapKeyedIterable($this->iterable, $callback);
  }
  public function mapWithKey($callback) {
    return new LazyMapWithKeyIterable($this->iterable, $callback);
  }
  public function filter($callback) {
    return new LazyFilterKeyedIterable($this->iterable, $callback);
  }
  public function filterWithKey($callback) {
    return new LazyFilterWithKeyIterable($this->iterable, $callback);
  }
  public function zip($iterable) {
    if (is_array($iterable)) {
      $iterable = new ImmMap($iterable);
    }
    return new LazyZipKeyedIterable($this->iterable, $iterable);
  }
  public function take($n) {
    return new LazyTakeKeyedIterable($this->iterable, $n);
  }
  public function takeWhile($fn) {
    return new LazyTakeWhileKeyedIterable($this->iterable, $fn);
  }
  public function skip($n) {
    return new LazySkipKeyedIterable($this->iterable, $n);
  }
  public function skipWhile($fn) {
    return new LazySkipWhileKeyedIterable($this->iterable, $fn);
  }
  public function slice($start, $len) {
    return new LazySliceKeyedIterable($this->iterable, $start, $len);
  }
  public function concat($iterable) {
    if (is_array($iterable)) {
      $iterable = new ImmMap($iterable);
    }
    return new LazyConcatIterable($this->iterable, $iterable);
  }
  public function firstValue() {
    foreach ($this->iterable as $v) {
      return $v;
    }
    return null;
  }
  public function firstKey() {
    foreach ($this->iterable as $k => $_) {
      return $k;
    }
    return null;
  }
  public function lastValue() {
    $v = null;
    foreach ($this->iterable as $v) {}
    return $v;
  }
  public function lastKey() {
    $k = null;
    foreach ($this->iterable as $k => $_) {}
    return $k;
  }
}

}<|MERGE_RESOLUTION|>--- conflicted
+++ resolved
@@ -86,14 +86,7 @@
 interface Indexish extends \HH\KeyedContainer {
 }
 
-<<<<<<< HEAD
-interface MutableKeyedContainer extends \HH\KeyedContainer,
-                                        IndexAccess {
-}
-
-=======
 <<__Sealed(ImmVector::class, MutableVector::class, Pair::class)>>
->>>>>>> 6487b131
 interface ConstVector extends ConstCollection,
                               ConstIndexAccess,
                               \HH\Rx\KeyedIterable,
