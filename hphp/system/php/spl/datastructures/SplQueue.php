--- conflicted
+++ resolved
@@ -65,12 +65,8 @@
    */
   public function setIteratorMode($mode) {
     if (($mode & self::IT_MODE_FIFO) == 0) {
-<<<<<<< HEAD
-      throw new RuntimeException('Iterators\' LIFO/FIFO modes for SplStack/SplQueue objects are frozen');
-=======
       throw new RuntimeException(
         'Iterators\' LIFO/FIFO modes for SplStack/SplQueue objects are frozen');
->>>>>>> 7f2b1ced
     }
     parent::setIteratorMode($mode);
   }
