--- conflicted
+++ resolved
@@ -83,15 +83,10 @@
 
 public:
   IMPLEMENT_COUNTABLE_METHODS
-<<<<<<< HEAD
   void setRefCount(RefCount n) {
     m_count = n;
     if (m_count > 1) m_kind = (ArrayKind) set_one_bit_ref(m_kind);
   }
-  template<class F> void scan(F&) const;
-=======
-  void setRefCount(RefCount n) { m_count = n; }
->>>>>>> 2a6abf7d
 
   /**
    * Create a new ArrayData with specified array element(s).
@@ -445,15 +440,9 @@
     struct {
       union {
         struct {
-<<<<<<< HEAD
-          UNUSED uint16_t m_unused1;
-          UNUSED uint8_t m_unused0;
-          mutable ArrayKind m_kind;
-=======
           CapCode m_cap;
           uint8_t m_pad;
           ArrayKind m_kind;
->>>>>>> 2a6abf7d
         };
         uint32_t m_cap_kind;
       };
