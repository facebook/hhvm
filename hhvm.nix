{ bison
, boost
, brotli
, bzip2
, cacert
, cmake
, curl
, darwin
, double-conversion
, editline
, expat
, flex
, fmt_8
, freetype
, fribidi
, gd
, gdb
, gettext
, gflags
, git
, glog
, gmp
, gperf
, gperftools
, hostPlatform
, icu
, imagemagick6
, jemalloc
, lastModifiedDate
, lib
, libcap
, libdwarf
, libedit
, libelf
, libevent
, libkrb5
, libmcrypt
, libmemcached
, libpng
, libsodium
, libunwind
, libvpx
, libxml2
, libxslt
, libzip
, linux-pam
, lz4
, numactl
, oniguruma
, openldap
, openssl_1_1
, pcre
, perl
, pkg-config
, python3
, re2
, re2c
, rustChannelOf
, stdenv
, sqlite
, tbb
, tzdata
, unixtools
, unzip
, uwimap
, which
, writeTextDir
, zlib
, zstd
}:
let
  nondefaultStdlib =
    builtins.match ".*-stdlib=\+\+.*" (builtins.readFile "${stdenv.cc}/nix-support/libcxx-ldflags") != null;
  versionParts =
    builtins.match
      ''
        .*
        #[[:blank:]]*define[[:blank:]]+HHVM_VERSION_MAJOR[[:blank:]]+([[:digit:]]+)
        #[[:blank:]]*define[[:blank:]]+HHVM_VERSION_MINOR[[:blank:]]+([[:digit:]]+)
        #[[:blank:]]*define[[:blank:]]+HHVM_VERSION_PATCH[[:blank:]]+([[:digit:]]+)
        #[[:blank:]]*define[[:blank:]]+HHVM_VERSION_SUFFIX[[:blank:]]+"([^"]*)"
        .*
      ''
      (builtins.readFile ./hphp/runtime/version.h);
  makeVersion = major: minor: patch: suffix:
    if suffix == "-dev" then "${major}.${minor}.${patch}-dev${lastModifiedDate}" else "${major}.${minor}.${patch}";

  rustNightly = rustChannelOf {

    # When the date attribute changes, sha256 should be updated accordingly.
    #
    # 1. Export your diff to GitHub;
    # 2. Wait for an error message about sha256 mismatch from the GitHub
    #    Actions;
    # 3. Copy the new sha256 from the error message and paste it here;
    # 4. Submit the diff and export the diff to GitHub, again.
    # 5. Ensure no error message about sha256 mismatch from the GitHub Actions.
    sha256 = "wVnIzrnpYGqiCBtc3k55tw4VW8YLA3WZY0mSac+2yl0=";

    date = "2022-08-11";
    channel = "nightly";
  };
in
stdenv.mkDerivation rec {
  pname = "hhvm";
  version = builtins.foldl' lib.trivial.id makeVersion versionParts;
  src = ./.;
  nativeBuildInputs =
    [
      bison
      cacert
      cmake
      flex
      pkg-config
      python3
      unixtools.getconf
      which
    ] ++ lib.optionals hostPlatform.isMacOS [
      # `system_cmds` provides `sysctl`, which is used in hphp/test/run.php on macOS
      darwin.system_cmds
    ];
  buildInputs =
    [
      (if nondefaultStdlib then boost.override { inherit stdenv; } else boost)
      brotli
      bzip2
      (curl.override { openssl = openssl_1_1; })
      (
        if nondefaultStdlib then
          double-conversion.override { inherit stdenv; }
        else
          double-conversion
      )
      editline
      expat
<<<<<<< HEAD
      (if nondefaultStdlib then fmt.override { inherit stdenv; } else fmt)
=======
      (fmt_8.override { inherit stdenv; })
>>>>>>> b2736159
      freetype
      fribidi
      gd
      gdb
      gettext
      git
      (
        if nondefaultStdlib then
          (glog.override {
            inherit stdenv;
            gflags = gflags.override { inherit stdenv; };
          }).overrideAttrs
            (finalAttrs: previousAttrs: {
              # Workaround for https://github.com/google/glog/issues/709
              doCheck = !stdenv.cc.isClang;
            })
        else
          glog
      )
      gmp
      (if nondefaultStdlib then gperf.override { inherit stdenv; } else gperf)
      (
        if nondefaultStdlib then
          gperftools.override { inherit stdenv; }
        else
          gperftools
      )
      (if nondefaultStdlib then icu.override { inherit stdenv; } else icu)
      imagemagick6
      jemalloc
      libdwarf
      libedit
      libelf
      libevent
      libkrb5
      libmcrypt
      libmemcached
      libpng
      libsodium
      libunwind
      libvpx
      libxml2
      libxslt
      libzip
      lz4
      oniguruma
      openldap
      openssl_1_1
      pcre
      perl
      re2
      re2c
      sqlite
      (if nondefaultStdlib then tbb.override { inherit stdenv; } else tbb)
      tzdata
      unzip
      zlib
      zstd
    ]
    ++ lib.optionals hostPlatform.isLinux [
      libcap
      linux-pam
      numactl
      uwimap
    ]
    ++ lib.optionals hostPlatform.isMacOS [
      darwin.apple_sdk.frameworks.CoreFoundation
      darwin.apple_sdk.frameworks.CoreServices
    ];

  NIX_CFLAGS_COMPILE =
    [
      "-DFOLLY_MOBILE=0"
    ]
    ++ lib.optionals stdenv.cc.isClang [
      # Workaround for dtoa.0.3.2
      "-Wno-error=unused-command-line-argument"
    ];

  CMAKE_INIT_CACHE =
    let
      # Use writeTextDir instead of writeTextFile as a workaround of https://github.com/xtruder/nix-devcontainer/issues/9
      dir = writeTextDir "init-cache.cmake"
        ''
          set(CAN_USE_SYSTEM_ZSTD ON CACHE BOOL "Use system zstd" FORCE)
          set(HAVE_SYSTEM_TZDATA_PREFIX "${tzdata}/share/zoneinfo" CACHE PATH "The zoneinfo directory" FORCE)
          set(HAVE_SYSTEM_TZDATA ON CACHE BOOL "Use system zoneinfo" FORCE)
          set(MYSQL_UNIX_SOCK_ADDR "/run/mysqld/mysqld.sock" CACHE FILEPATH "The MySQL unix socket" FORCE)
          set(CARGO_EXECUTABLE "${rustNightly.cargo}/bin/cargo" CACHE FILEPATH "The nightly cargo" FORCE)
          set(RUSTC_EXECUTABLE "${rustNightly.rust}/bin/rustc" CACHE FILEPATH "The nightly rustc" FORCE)
          ${
            lib.optionalString hostPlatform.isMacOS ''
              set(CMAKE_OSX_DEPLOYMENT_TARGET "10.15" CACHE STRING "Targeting macOS version" FORCE)
            ''
          }
        '';
    in
    dir + "/init-cache.cmake";

  cmakeFlags = [ "-C" CMAKE_INIT_CACHE ];

  prePatch = ''
    patchShebangs .
  '';

  preBuild =
    ''
      set -e
      make \
        -f third-party/proxygen/CMakeFiles/bundled_proxygen.dir/build.make \
        third-party/proxygen/bundled_proxygen-prefix/src/bundled_proxygen-stamp/bundled_proxygen-patch
      patchShebangs \
        third-party/proxygen/bundled_proxygen-prefix/src/bundled_proxygen
    '';

  doCheck = true;

  checkPhase =
    ''
      set -ex
      runHook preCheck
      export HHVM_BIN="$PWD/hphp/hhvm/hhvm"
      (cd ${./.} && "$HHVM_BIN" hphp/test/run.php quick)
      runHook postCheck
    '';

  meta = {
    description = "High-performance JIT compiler for PHP/Hack";
    platforms = [
      "x86_64-darwin"
      "x86_64-linux"
    ];
    homepage = "https://hhvm.com";
    license = [
      lib.licenses.php301
      {
        spdxId = "Zend-2.0";
        fullName = "Zend License v2.0";
        url = "https://www.zend.com/sites/zend/files/pdfs/2_00.txt";
      }
    ];
    maintainers = [{
      email = "hhvm-oss@fb.com";
      github = "hhvm";
      githubId = 4553654;
      name = "HHVM/Hack Open Source";
    }];
  };
}<|MERGE_RESOLUTION|>--- conflicted
+++ resolved
@@ -133,11 +133,7 @@
       )
       editline
       expat
-<<<<<<< HEAD
-      (if nondefaultStdlib then fmt.override { inherit stdenv; } else fmt)
-=======
-      (fmt_8.override { inherit stdenv; })
->>>>>>> b2736159
+      (if nondefaultStdlib then fmt_8.override { inherit stdenv; } else fmt_8)
       freetype
       fribidi
       gd
