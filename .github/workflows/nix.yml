--- conflicted
+++ resolved
@@ -30,13 +30,7 @@
         - hhvm
         - hhvm_clang
         os:
-<<<<<<< HEAD
         - ${{ github.event_name == 'pull_request' && '16-core' || 'ubuntu-latest' }}
-    # Building hhvm_clang is expected to fail because we have not fully ported HHVM OSS to Clang yet
-    continue-on-error: ${{ matrix.package == 'hhvm_clang' }}
-=======
-        - ubuntu-latest
->>>>>>> 93379932
     runs-on: ${{matrix.os}}
     steps:
     - uses: actions/checkout@v2.4.0
