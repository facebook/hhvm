--- conflicted
+++ resolved
@@ -17,10 +17,6 @@
 #include "hphp/util/current_executable.h"
 #include <unistd.h>
 #include <limits.h>
-
-#ifdef __FreeBSD__
-#include <sys/sysctl.h>
-#endif
 
 #ifdef __APPLE__
 #include <mach-o/dyld.h>
@@ -52,11 +48,7 @@
   mib[2] = KERN_PROC_PATHNAME;
   mib[3] = -1;
 
-<<<<<<< HEAD
-  if (sysctl(mib, 4, result, &size, NULL, 0) < 0) {
-=======
   if (sysctl(mib, 4, result, &size, nullptr, 0) < 0) {
->>>>>>> 1c50cde1
       return std::string();
   }
   return std::string(result, (size > 0) ? size : 0);
