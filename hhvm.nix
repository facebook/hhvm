{ bison
, boost
, brotli
, bzip2
, cacert
, cmake
, curl
, darwin
, double-conversion
, editline
, expat
, flex
, fmt_8
, freetype
, fribidi
, gcc-unwrapped
, gd
, gdb
, gettext
, gflags
, git
, glog
, gmp
, gperf
, gperftools
, hostPlatform
, icu
# TODO(https://github.com/NixOS/nixpkgs/pull/193086): Use stdenv.cc.libcxx to
# detect C++ runtime once it is available
, isDefaultStdlib
, imagemagick6
, jemalloc
, lastModifiedDate
, lib
, libcap
, libdwarf_20210528
, libedit
, libelf
, libevent
, libkrb5
, libmcrypt
, libmemcached
, libpng
, libsodium
, libunwind
, libvpx
, libxml2
, libxslt
, libzip
, linux-pam
, lz4
, numactl
, oniguruma
, openldap
, openssl_1_1
, pcre
, perl
, pkg-config
, python3
, re2
, re2c
, rustChannelOf
, stdenv
, sqlite
, tbb
, tzdata
, unixtools
, unzip
, uwimap
, which
, writeTextFile
, zlib
, zstd
}:
let
  versionParts =
    builtins.match
      ''
        .*
        #[[:blank:]]*define[[:blank:]]+HHVM_VERSION_MAJOR[[:blank:]]+([[:digit:]]+)
        #[[:blank:]]*define[[:blank:]]+HHVM_VERSION_MINOR[[:blank:]]+([[:digit:]]+)
        #[[:blank:]]*define[[:blank:]]+HHVM_VERSION_PATCH[[:blank:]]+([[:digit:]]+)
        #[[:blank:]]*define[[:blank:]]+HHVM_VERSION_SUFFIX[[:blank:]]+"([^"]*)"
        .*
      ''
      (builtins.readFile ./hphp/runtime/version.h);
  makeVersion = major: minor: patch: suffix:
    if suffix == "-dev" then "${major}.${minor}.${patch}-dev${lastModifiedDate}" else "${major}.${minor}.${patch}";

  rustNightly = rustChannelOf {

    # When the date attribute changes, sha256 should be updated accordingly.
    #
    # 1. Export your diff to GitHub;
    # 2. Wait for an error message about sha256 mismatch from the GitHub
    #    Actions;
    # 3. Copy the new sha256 from the error message and paste it here;
    # 4. Submit the diff and export the diff to GitHub, again.
    # 5. Ensure no error message about sha256 mismatch from the GitHub Actions.
    sha256 = "wVnIzrnpYGqiCBtc3k55tw4VW8YLA3WZY0mSac+2yl0=";

    date = "2022-08-11";
    channel = "nightly";
  };
in
stdenv.mkDerivation rec {
  pname = "hhvm";
  version = builtins.foldl' lib.trivial.id makeVersion versionParts;
  src = ./.;
  nativeBuildInputs =
    [
      bison
      cacert
      cmake
      flex
      pkg-config
      python3
      unixtools.getconf
      which
    ] ++ lib.optionals hostPlatform.isMacOS [
      # `system_cmds` provides `sysctl`, which is used in hphp/test/run.php on macOS
      darwin.system_cmds
    ];
  buildInputs =
    [
      (if isDefaultStdlib then boost else boost.override { inherit stdenv; })
      brotli
      bzip2
      (curl.override { openssl = openssl_1_1; })
      (
        if isDefaultStdlib then
          double-conversion
        else
          double-conversion.override { inherit stdenv; }
      )
      editline
      expat
      (if isDefaultStdlib then fmt_8 else fmt_8.override { inherit stdenv; })
      freetype
      fribidi
      # Workaround for https://github.com/NixOS/nixpkgs/issues/192665
      gcc-unwrapped.lib
      gd
      gdb
      gettext
      git
      (
        if isDefaultStdlib then
          glog
        else
          (glog.override {
            inherit stdenv;
            gflags = gflags.override { inherit stdenv; };
          }).overrideAttrs
            (finalAttrs: previousAttrs: {
              # Workaround for https://github.com/google/glog/issues/709
              doCheck = !stdenv.cc.isClang;
            })
      )
      gmp
      (if isDefaultStdlib then gperf else gperf.override { inherit stdenv; })
      (
        if isDefaultStdlib then
          gperftools
        else
          gperftools.override { inherit stdenv; }
      )
      (if isDefaultStdlib then icu else icu.override { inherit stdenv; })
      imagemagick6
      jemalloc
      libdwarf_20210528
      libedit
      libelf
      libevent
      libkrb5
      libmcrypt
      libmemcached
      libpng
      libsodium
      libunwind
      libvpx
      libxml2
      libxslt
      libzip
      lz4
      oniguruma
      openldap
      openssl_1_1
      pcre
      perl
      re2
      re2c
      sqlite
      (if isDefaultStdlib then tbb else tbb.override { inherit stdenv; })
      tzdata
      unzip
      zlib
      zstd
    ]
    ++ lib.optionals hostPlatform.isLinux [
      libcap
      linux-pam
      numactl
      uwimap
    ]
    ++ lib.optionals hostPlatform.isMacOS [
      darwin.apple_sdk.frameworks.CoreFoundation
      darwin.apple_sdk.frameworks.CoreServices
    ];

  NIX_CFLAGS_COMPILE =
    lib.optionals stdenv.cc.isClang [
      # Workaround for dtoa.0.3.2
      "-Wno-error=unused-command-line-argument"
    ];

<<<<<<< HEAD
  CMAKE_TOOLCHAIN_FILE = writeTextFile {
    name = "toolchain.cmake";
=======
  CMAKE_INIT_CACHE = writeTextFile {
    name = "init-cache.cmake";
>>>>>>> 1f280df4
    text = ''
      set(ENABLE_SYSTEM_LOCALE_ARCHIVE ON CACHE BOOL "Use system locale archive as the default LOCALE_ARCHIVE for nix patched glibc" FORCE)
      set(CAN_USE_SYSTEM_ZSTD ON CACHE BOOL "Use system zstd" FORCE)
      set(HAVE_SYSTEM_TZDATA_PREFIX "${tzdata}/share/zoneinfo" CACHE PATH "The zoneinfo directory" FORCE)
      set(HAVE_SYSTEM_TZDATA ON CACHE BOOL "Use system zoneinfo" FORCE)
      set(MYSQL_UNIX_SOCK_ADDR "/run/mysqld/mysqld.sock" CACHE FILEPATH "The MySQL unix socket" FORCE)
      set(CARGO_EXECUTABLE "${rustNightly.cargo}/bin/cargo" CACHE FILEPATH "The nightly cargo" FORCE)
      set(RUSTC_EXECUTABLE "${rustNightly.rust}/bin/rustc" CACHE FILEPATH "The nightly rustc" FORCE)
      ${
        lib.optionalString hostPlatform.isMacOS ''
          set(CMAKE_OSX_DEPLOYMENT_TARGET "10.15" CACHE STRING "Targeting macOS version" FORCE)
        ''
      }
    '';
  };
<<<<<<< HEAD
=======

  cmakeFlags = [ "-C" CMAKE_INIT_CACHE ];
>>>>>>> 1f280df4

  prePatch = ''
    patchShebangs .
  '';

  preBuild =
    ''
      set -e
      make \
        -f third-party/proxygen/CMakeFiles/bundled_proxygen.dir/build.make \
        third-party/proxygen/bundled_proxygen-prefix/src/bundled_proxygen-stamp/bundled_proxygen-patch
      patchShebangs \
        third-party/proxygen/bundled_proxygen-prefix/src/bundled_proxygen
    '';

  doCheck = true;

  checkPhase =
    ''
      set -e
      runHook preCheck
      export HHVM_BIN="$PWD/hphp/hhvm/hhvm"
      (cd ${./.} && "$HHVM_BIN" hphp/test/run.php quick)
      runHook postCheck
    '';

  meta = {
    description = "High-performance JIT compiler for PHP/Hack";
    platforms = [
      "x86_64-darwin"
      "x86_64-linux"
    ];
    homepage = "https://hhvm.com";
    license = [
      lib.licenses.php301
      {
        spdxId = "Zend-2.0";
        fullName = "Zend License v2.0";
        url = "https://www.zend.com/sites/zend/files/pdfs/2_00.txt";
      }
    ];
    maintainers = [{
      email = "hhvm-oss@fb.com";
      github = "hhvm";
      githubId = 4553654;
      name = "HHVM/Hack Open Source";
    }];
  };
}<|MERGE_RESOLUTION|>--- conflicted
+++ resolved
@@ -214,13 +214,8 @@
       "-Wno-error=unused-command-line-argument"
     ];
 
-<<<<<<< HEAD
   CMAKE_TOOLCHAIN_FILE = writeTextFile {
     name = "toolchain.cmake";
-=======
-  CMAKE_INIT_CACHE = writeTextFile {
-    name = "init-cache.cmake";
->>>>>>> 1f280df4
     text = ''
       set(ENABLE_SYSTEM_LOCALE_ARCHIVE ON CACHE BOOL "Use system locale archive as the default LOCALE_ARCHIVE for nix patched glibc" FORCE)
       set(CAN_USE_SYSTEM_ZSTD ON CACHE BOOL "Use system zstd" FORCE)
@@ -236,11 +231,6 @@
       }
     '';
   };
-<<<<<<< HEAD
-=======
-
-  cmakeFlags = [ "-C" CMAKE_INIT_CACHE ];
->>>>>>> 1f280df4
 
   prePatch = ''
     patchShebangs .
