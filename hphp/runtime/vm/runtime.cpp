/*
   +----------------------------------------------------------------------+
   | HipHop for PHP                                                       |
   +----------------------------------------------------------------------+
   | Copyright (c) 2010-2013 Facebook, Inc. (http://www.facebook.com)     |
   +----------------------------------------------------------------------+
   | This source file is subject to version 3.01 of the PHP license,      |
   | that is bundled with this package in the file LICENSE, and is        |
   | available through the world-wide-web at the following url:           |
   | http://www.php.net/license/3_01.txt                                  |
   | If you did not receive a copy of the PHP license and are unable to   |
   | obtain it through the world-wide-web, please send a note to          |
   | license@php.net so we can mail you a copy immediately.               |
   +----------------------------------------------------------------------+
*/
#include "hphp/runtime/vm/runtime.h"
#include "hphp/runtime/base/execution_context.h"
#include "hphp/runtime/base/complex_types.h"
#include "hphp/runtime/base/zend_string.h"
#include "hphp/runtime/base/hphp_array.h"
#include "hphp/runtime/base/builtin_functions.h"
#include "hphp/runtime/ext/ext_closure.h"
#include "hphp/runtime/ext/ext_continuation.h"
#include "hphp/runtime/ext/ext_collections.h"
#include "hphp/runtime/vm/bytecode.h"
#include "hphp/runtime/vm/repo.h"
#include "hphp/util/trace.h"
#include "hphp/runtime/vm/jit/translator-inline.h"

#include "hphp/runtime/base/zend_functions.h"
#include "hphp/runtime/ext/ext_string.h"

namespace HPHP {

TRACE_SET_MOD(runtime);

CompileStringFn g_hphp_compiler_parse;
BuildNativeFuncUnitFn g_hphp_build_native_func_unit;
BuildNativeClassUnitFn g_hphp_build_native_class_unit;

/**
 * print_string will decRef the string
 */
void print_string(StringData* s) {
  g_context->write(s->data(), s->size());
  TRACE(1, "t-x64 output(str): (%p) %43s\n", s->data(),
        Util::escapeStringForCPP(s->data(), s->size()).data());
  decRefStr(s);
}

void print_int(int64_t i) {
  char buf[256];
  snprintf(buf, 256, "%" PRId64, i);
  echo(buf);
  TRACE(1, "t-x64 output(int): %" PRId64 "\n", i);
}

void print_boolean(bool val) {
  if (val) {
    echo("1");
  }
}

HOT_FUNC_VM
ArrayData* new_array(int capacity) {
  ArrayData *a = ArrayData::Make(capacity);
  a->incRefCount();
  TRACE(2, "newArrayHelper: capacity %d\n", capacity);
  return a;
}

ArrayData* new_tuple(int n, const TypedValue* values) {
  auto a = ArrayData::Make(n, values);
  a->incRefCount();
  TRACE(2, "new_tuple: size %d\n", n);
  return a;
}

#define NEW_COLLECTION_HELPER(name) \
  ObjectData* \
  new##name##Helper(int nElms) { \
    ObjectData *obj = NEWOBJ(c_##name)(); \
    obj->incRefCount(); \
    if (nElms) { \
      collectionReserve(obj, nElms); \
    } \
    TRACE(2, "new" #name "Helper: capacity %d\n", nElms); \
    return obj; \
  }

NEW_COLLECTION_HELPER(Vector)
NEW_COLLECTION_HELPER(Map)
NEW_COLLECTION_HELPER(StableMap)
NEW_COLLECTION_HELPER(Set)

ObjectData* newPairHelper() {
  ObjectData *obj = NEWOBJ(c_Pair)();
  obj->incRefCount();
  TRACE(2, "newPairHelper: capacity 2\n");
  return obj;
}

#undef NEW_COLLECTION_HELPER

static inline void
tvPairToCString(DataType t, uint64_t v,
                const char** outStr,
                size_t* outSz,
                bool* outMustFree) {
  if (IS_STRING_TYPE(t)) {
    StringData *strd = (StringData*)v;
    *outStr = strd->data();
    *outSz = strd->size();
    *outMustFree = false;
    return;
  }
  Cell c;
  c.m_type = t;
  c.m_data.num = v;
  String s = tvAsVariant(&c).toString();
  *outStr = (const char*)malloc(s.size());
  TRACE(1, "t-x64: stringified: %s -> %s\n", s.data(), *outStr);
  memcpy((char*)*outStr, s.data(), s.size());
  *outSz = s.size();
  *outMustFree = true;
}

/**
 * concat_ss will decRef the values passed in as appropriate, and it will
 * incRef the output string
 */
StringData*
concat_ss(StringData* v1, StringData* v2) {
  if (v1->getCount() > 1) {
    StringData* ret = NEW(StringData)(v1, v2);
    ret->setRefCount(1);
    decRefStr(v2);
    // Because v1->getCount() is greater than 1, we know we will never
    // have to release the string here
    v1->decRefCount();
    return ret;
  } else {
    v1->append(v2->slice());
    decRefStr(v2);
    return v1;
  }
}

/**
 * concat_is will decRef the string passed in as appropriate, and it will
 * incRef the output string
 */
StringData*
concat_is(int64_t v1, StringData* v2) {
  int len1;
  char intbuf[21];
  char* intstart;
  // Convert the int to a string
  {
    int is_negative;
    intstart = conv_10(v1, &is_negative, intbuf + sizeof(intbuf), &len1);
  }
  StringSlice s1(intstart, len1);
  StringSlice s2 = v2->slice();
  StringData* ret = NEW(StringData)(s1, s2);
  ret->incRefCount();
  decRefStr(v2);
  return ret;
}

/**
 * concat_si will decRef the string passed in as appropriate, and it will
 * incRef the output string
 */
StringData*
concat_si(StringData* v1, int64_t v2) {
  int len2;
  char intbuf[21];
  char* intstart;
  // Convert the int to a string
  {
    int is_negative;
    intstart = conv_10(v2, &is_negative, intbuf + sizeof(intbuf), &len2);
  }
  StringSlice s1 = v1->slice();
  StringSlice s2(intstart, len2);
  StringData* ret = NEW(StringData)(s1, s2);
  ret->incRefCount();
  decRefStr(v1);
  return ret;
}

/**
 * concat will decRef the values passed in as appropriate, and it will
 * incRef the output string
 */
StringData*
concat_tv(DataType t1, uint64_t v1, DataType t2, uint64_t v2) {
  const char *s1, *s2;
  size_t s1len, s2len;
  bool free1, free2;
  tvPairToCString(t1, v1, &s1, &s1len, &free1);
  tvPairToCString(t2, v2, &s2, &s2len, &free2);
  StringSlice r1(s1, s1len);
  StringSlice r2(s2, s2len);
  StringData* retval = NEW(StringData)(r1, r2);
  retval->incRefCount();
  // If tvPairToCString allocated temporary buffers, free them now
  if (free1) free((void*)s1);
  if (free2) free((void*)s2);
  // decRef the parameters as appropriate
  tvRefcountedDecRefHelper(t2, v2);
  tvRefcountedDecRefHelper(t1, v1);

  return retval;
}

int64_t eq_null_str(StringData* v1) {
  int64_t retval = v1->empty();
  decRefStr(v1);
  return retval;
}

int64_t eq_bool_str(int64_t v1, StringData* v2) {
  // The truth table for v2->toBoolean() ? v1 : !v1
  //   looks like:
  //      \ v2:0 | v2:1
  // v1:0 |   1  |   0
  // v1:1 |   0  |   1
  //
  // which is nothing but nxor.
  int64_t v2i = int64_t(v2->toBoolean());
  assert(v2i == 0ll || v2i == 1ll);
  assert(v1  == 0ll || v1  == 1ll);
  int64_t retval = (v2i ^ v1) ^ 1;
  assert(retval == 0ll || retval == 1ll);
  decRefStr(v2);
  return retval;
}

int64_t eq_int_str(int64_t v1, StringData* v2) {
  int64_t lval; double dval;
  DataType ret = is_numeric_string(v2->data(), v2->size(), &lval, &dval, 1);
  decRefStr(v2);
  if (ret == KindOfInt64) {
    return v1 == lval;
  } else if (ret == KindOfDouble) {
    return (double)v1 == dval;
  } else {
    return v1 == 0;
  }
}

int64_t eq_str_str(StringData* v1, StringData* v2) {
  int64_t retval = v1->equal(v2);
  decRefStr(v2);
  decRefStr(v1);
  return retval;
}

int64_t same_str_str(StringData* v1, StringData* v2) {
  int64_t retval = v1 == v2 || v1->same(v2);
  decRefStr(v2);
  decRefStr(v1);
  return retval;
}

int64_t str0_to_bool(StringData* sd) {
  int64_t retval = sd->toBoolean();
  return retval;
}

int64_t str_to_bool(StringData* sd) {
  int64_t retval = str0_to_bool(sd);
  decRefStr(sd);
  return retval;
}

int64_t arr0_to_bool(ArrayData* ad) {
  return ad->size() != 0;
}

int64_t arr_to_bool(ArrayData* ad) {
  assert(Transl::Translator::Get()->stateIsDirty());
  int64_t retval = arr0_to_bool(ad);
  decRefArr(ad);
  return retval;
}

/**
 * tv_to_bool will decrement tv's refcount if tv is a refcounted type
 */
int64_t
tv_to_bool(TypedValue* tv) {
  using std::string;
  bool retval;
  if (IS_STRING_TYPE(tv->m_type)) {
    StringData* sd = tv->m_data.pstr;
    retval = bool(str0_to_bool(sd));
  } else if (tv->m_type == KindOfArray) {
    ArrayData* ad = tv->m_data.parr;
    retval = bool(arr0_to_bool(ad));
  } else {
    retval = tvAsCVarRef(tv).toBoolean();
  }
  TRACE(2, Trace::prettyNode("TvToBool", *tv) + string(" -> ") +
        string(retval ? "t" : "f") + string("\n"));
  tvRefcountedDecRef(tv);
  return int64_t(retval);
}

Unit* compile_file(const char* s, size_t sz, const MD5& md5,
                   const char* fname) {
  return g_hphp_compiler_parse(s, sz, md5, fname);
}

Unit* build_native_func_unit(const HhbcExtFuncInfo* builtinFuncs,
                             ssize_t numBuiltinFuncs) {
  return g_hphp_build_native_func_unit(builtinFuncs, numBuiltinFuncs);
}

Unit* build_native_class_unit(const HhbcExtClassInfo* builtinClasses,
                              ssize_t numBuiltinClasses) {
  return g_hphp_build_native_class_unit(builtinClasses, numBuiltinClasses);
}

Unit* compile_string(const char* s, size_t sz, const char* fname) {
  MD5 md5;
  int out_len;
<<<<<<< HEAD
   /*
      author:huzhiguang
   	date:2013/7/31
   	function:string_md5 function don't free and have memery leak
   */
  //md5 = MD5(string_md5(s, sz, false, out_len));
   char * string_md5_char=string_md5(s, sz, false, out_len);
   md5 = MD5(string_md5_char);
   free(string_md5_char);
=======

  char * md5str = string_md5(s, sz, false, out_len);
  md5 = MD5(md5str);
  free(md5str);
>>>>>>> 52503f5e

  Unit* u = Repo::get().loadUnit(fname ? fname : "", md5);
  if (u != nullptr) {
    return u;
  }
  return g_hphp_compiler_parse(s, sz, md5, fname);
}

// Returned array has refcount zero! Caller must refcount.
HphpArray* pack_args_into_array(ActRec* ar, int nargs) {
  HphpArray* argArray = ArrayData::Make(nargs);
  for (int i = 0; i < nargs; ++i) {
    TypedValue* tv = (TypedValue*)(ar) - (i+1);
    argArray->HphpArray::appendWithRef(tvAsCVarRef(tv), false);
  }
  if (!ar->hasInvName()) {
    // If this is not a magic call, we're done
    return argArray;
  }
  // This is a magic call, so we need to shuffle the args
  HphpArray* magicArgs = ArrayData::Make(2);
  magicArgs->append(ar->getInvName(), false);
  magicArgs->append(argArray, false);
  return magicArgs;
}

HphpArray* get_static_locals(const ActRec* ar) {
  if (ar->m_func->isClosureBody()) {
    TypedValue* closureLoc = frame_local(ar, ar->m_func->numParams());
    assert(dynamic_cast<c_Closure*>(closureLoc->m_data.pobj));
    return static_cast<c_Closure*>(closureLoc->m_data.pobj)->getStaticLocals();
  } else if (ar->m_func->isGeneratorFromClosure()) {
    c_Continuation* cont = frame_continuation(ar);
    TypedValue* closureLoc = frame_local(ar, cont->m_origFunc->numParams());
    assert(dynamic_cast<c_Closure*>(closureLoc->m_data.pobj));
    return static_cast<c_Closure*>(closureLoc->m_data.pobj)->getStaticLocals();
  } else {
    return ar->m_func->getStaticLocals();
  }
}

void collection_setm_wk1_v0(ObjectData* obj, TypedValue* value) {
  assert(obj);
  collectionAppend(obj, value);
  // TODO Task #1970153: It would be great if we had a version of
  // collectionAppend() that didn't incRef the value so that we
  // wouldn't have to decRef it here
  tvRefcountedDecRef(value);
}

void collection_setm_ik1_v0(ObjectData* obj, int64_t key, TypedValue* value) {
  assert(obj);
  switch (obj->getCollectionType()) {
    case Collection::VectorType: {
      c_Vector* vec = static_cast<c_Vector*>(obj);
      vec->set(key, value);
      break;
    }
    case Collection::MapType: {
      c_Map* mp = static_cast<c_Map*>(obj);
      mp->set(key, value);
      break;
    }
    case Collection::StableMapType: {
      c_StableMap* smp = static_cast<c_StableMap*>(obj);
      smp->set(key, value);
      break;
    }
    case Collection::SetType: {
      Object e(SystemLib::AllocRuntimeExceptionObject(
        "Set does not support $c[$k] syntax"));
      throw e;
    }
    case Collection::PairType: {
      Object e(SystemLib::AllocRuntimeExceptionObject(
        "Cannot assign to an element of a Pair"));
      throw e;
    }
    default:
      assert(false);
  }
  tvRefcountedDecRef(value);
}

void collection_setm_sk1_v0(ObjectData* obj, StringData* key,
                            TypedValue* value) {
  switch (obj->getCollectionType()) {
    case Collection::VectorType: {
      Object e(SystemLib::AllocInvalidArgumentExceptionObject(
        "Only integer keys may be used with Vectors"));
      throw e;
    }
    case Collection::MapType: {
      c_Map* mp = static_cast<c_Map*>(obj);
      mp->set(key, value);
      break;
    }
    case Collection::StableMapType: {
      c_StableMap* smp = static_cast<c_StableMap*>(obj);
      smp->set(key, value);
      break;
    }
    case Collection::SetType: {
      Object e(SystemLib::AllocRuntimeExceptionObject(
        "Set does not support $c[$k] syntax"));
      throw e;
    }
    case Collection::PairType: {
      Object e(SystemLib::AllocRuntimeExceptionObject(
        "Cannot assign to an element of a Pair"));
      throw e;
    }
    default:
      assert(false);
  }
  tvRefcountedDecRef(value);
}

void assertTv(const TypedValue* tv) {
  always_assert(tvIsPlausible(*tv));
}

int init_closure(ActRec* ar, TypedValue* sp) {
  c_Closure* closure = static_cast<c_Closure*>(ar->getThis());

  // Swap in the $this or late bound class
  ar->setThis(closure->getThisOrClass());

  if (ar->hasThis()) {
    ar->getThis()->incRefCount();
  }

  // Put in the correct context
  ar->m_func = closure->getInvokeFunc();

  // The closure is the first local.
  // Similar to tvWriteObject() but we don't incref because it used to be $this
  // and now it is a local, so they cancel out
  TypedValue* firstLocal = --sp;
  firstLocal->m_type = KindOfObject;
  firstLocal->m_data.pobj = closure;

  // Copy in all the use vars
  TypedValue* prop = closure->getUseVars();
  int n = closure->getNumUseVars();
  for (int i=0; i < n; i++) {
    tvDup(*prop++, *--sp);
  }

  return n + 1;
}

void raiseWarning(const StringData* sd) {
  raise_warning("%s", sd->data());
}

HOT_FUNC int64_t modHelper(int64_t left, int64_t right) {
  // We already dealt with divide-by-zero up in hhbctranslator.
  assert(right != 0);
  return left % right;
}

} // HPHP::VM
<|MERGE_RESOLUTION|>--- conflicted
+++ resolved
@@ -327,23 +327,9 @@
 Unit* compile_string(const char* s, size_t sz, const char* fname) {
   MD5 md5;
   int out_len;
-<<<<<<< HEAD
-   /*
-      author:huzhiguang
-   	date:2013/7/31
-   	function:string_md5 function don't free and have memery leak
-   */
-  //md5 = MD5(string_md5(s, sz, false, out_len));
-   char * string_md5_char=string_md5(s, sz, false, out_len);
-   md5 = MD5(string_md5_char);
-   free(string_md5_char);
-=======
-
   char * md5str = string_md5(s, sz, false, out_len);
   md5 = MD5(md5str);
   free(md5str);
->>>>>>> 52503f5e
-
   Unit* u = Repo::get().loadUnit(fname ? fname : "", md5);
   if (u != nullptr) {
     return u;
