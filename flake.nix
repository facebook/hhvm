--- conflicted
+++ resolved
@@ -47,11 +47,7 @@
             lastModifiedDate = self.lastModifiedDate;
           };
           packages.hhvm_clang = packages.hhvm.override {
-<<<<<<< HEAD
-            stdenv = pkgs.llvmPackages_14.libcxxStdenv;
-=======
-            stdenv = pkgs.llvmPackages_12.stdenv;
->>>>>>> a6cbc44d
+            stdenv = pkgs.llvmPackages_14.stdenv;
           };
           packages.default = packages.hhvm;
 
