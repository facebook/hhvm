{
  inputs = {
    flake-utils.url = "github:numtide/flake-utils";
    flake-compat.url = "github:edolstra/flake-compat";
    flake-compat.flake = false;
    nixpkgs-mozilla.url = "github:mozilla/nixpkgs-mozilla";
  };
  outputs =
    { self, nixpkgs, flake-utils, flake-compat, nixpkgs-mozilla }:
    flake-utils.lib.eachSystem [
      "x86_64-darwin"
      "x86_64-linux"
    ]
      (
        system:
        let
          pkgs = import nixpkgs {
            inherit system;
            overlays = [
              nixpkgs-mozilla.overlays.rust
            ];
            config.permittedInsecurePackages = [
              # It's OK to depend on libdwarf 20210528, because we did not call
              # the particular vulnerable function in libdwarf
              "libdwarf-20210528"
            ];
          };
          devShellForPackage = hhvm:
            pkgs.mkShell.override
              { stdenv = hhvm.stdenv; }
              {
                inputsFrom = [
                  hhvm
                ];
                packages = [
                  pkgs.rnix-lsp
                  pkgs.fpm
                  pkgs.rpm
                ];
                inherit (hhvm)
                  NIX_CFLAGS_COMPILE
                  CMAKE_TOOLCHAIN_FILE;
                ${if hhvm?RUSTC_WRAPPER then "RUSTC_WRAPPER" else null} =
                  hhvm.RUSTC_WRAPPER;
              };
        in
        rec {
          packages.sccache_pr1086 = pkgs.sccache.overrideAttrs (finalAttrs: previousAttrs: rec {
            src = pkgs.fetchFromGitHub {
              owner = "alessandrod";
              repo = "sccache";
              rev = "new-s3";
              sha256 = "sha256-ExVVFLfQH/Tr++UgtT9fHs+tM0yOp5pIWO0rKTubNFs=";
            };
            cargoDeps = previousAttrs.cargoDeps.overrideAttrs (_: {
              inherit src;
              outputHash = "sha256-2eahz8z/nBmBM6L6OnrdjLALnVXESMe8cMOGszF22I8=";
            });
          });
          packages.hhvm = pkgs.callPackage ./hhvm.nix {
            lastModifiedDate = self.lastModifiedDate;
            isDefaultStdlib = true;
          };
<<<<<<< HEAD
          packages.hhvm_sccache = packages.hhvm.overrideAttrs (finalAttrs: previousAttrs: {
            RUSTC_WRAPPER = "${pkgs.sccache}/bin/sccache";
=======
          packages.hhvm_ccache = packages.hhvm.overrideAttrs (finalAttrs: previousAttrs: {
            RUSTC_WRAPPER = "${packages.sccache_pr1086}/bin/sccache";
>>>>>>> 1019f96a
            CMAKE_TOOLCHAIN_FILE = pkgs.writeTextFile {
              name = "toolchain.cmake";
              text = ''
                ${builtins.readFile packages.hhvm.CMAKE_TOOLCHAIN_FILE}
<<<<<<< HEAD
                set(CMAKE_C_COMPILER_LAUNCHER "${pkgs.sccache}/bin/sccache" CACHE STRING "C compiler launcher" FORCE)
                set(CMAKE_CXX_COMPILER_LAUNCHER "${pkgs.sccache}/bin/sccache" CACHE STRING "C++ compiler launcher" FORCE)
=======
                set(CMAKE_C_COMPILER_LAUNCHER "${packages.sccache_pr1086}/bin/sccache" CACHE STRING "C compiler launcher" FORCE)
                set(CMAKE_CXX_COMPILER_LAUNCHER "${packages.sccache_pr1086}/bin/sccache" CACHE STRING "C++ compiler launcher" FORCE)
>>>>>>> 1019f96a
              '';
            };
          });
          packages.hhvm_clang = packages.hhvm.override {
            stdenv = pkgs.llvmPackages_14.stdenv;
          };
          packages.default = packages.hhvm;

          devShells.clang = devShellForPackage packages.hhvm_clang;
<<<<<<< HEAD
          devShells.default = devShellForPackage packages.hhvm_sccache;
=======
          devShells.default = devShellForPackage packages.hhvm_ccache;
>>>>>>> 1019f96a

          ${if pkgs.hostPlatform.isLinux then "bundlers" else null} =
            let
              fpmScript =
                outputType: pkg:
                ''
                  # Copy to a temporary directory as a workaround to https://github.com/jordansissel/fpm/issues/807
                  while read LINE
                  do
                    mkdir -p "$(dirname "./$LINE")"
                    cp -r "/$LINE" "./$LINE"
                    chmod --recursive u+w "./$LINE"
                    FPM_INPUTS+=("./$LINE")
                  done < ${pkgs.lib.strings.escapeShellArg (pkgs.referencesByPopularity pkg)}

                  ${pkgs.lib.strings.escapeShellArg pkgs.fpm}/bin/fpm \
                    --verbose \
                    --package "$out" \
                    --input-type dir \
                    --output-type ${outputType} \
                    --name ${pkgs.lib.strings.escapeShellArg pkg.pname} \
                    --version ${
                      pkgs.lib.strings.escapeShellArg
                        (builtins.replaceStrings ["-"] ["~"] pkg.version)
                    } \
                    --description ${pkgs.lib.strings.escapeShellArg pkg.meta.description} \
                    --url ${pkgs.lib.strings.escapeShellArg pkg.meta.homepage} \
                    --maintainer ${pkgs.lib.strings.escapeShellArg (pkgs.lib.strings.concatStringsSep ", " (map ({name, email, ...}: "\"${name}\" <${email}>") pkg.meta.maintainers))} \
                    --license ${pkgs.lib.strings.escapeShellArg (pkgs.lib.strings.concatStringsSep " AND " (map ({spdxId, ...}: spdxId) (pkgs.lib.lists.toList pkg.meta.license)))} \
                    --after-install ${
                      pkgs.writeScript "after-install.sh" ''
                        for EXECUTABLE in ${pkgs.lib.strings.escapeShellArg pkg}/bin/*
                        do
                          NAME=$(basename "$EXECUTABLE")
                          update-alternatives --install "/usr/bin/$NAME" "$NAME" "$EXECUTABLE" 1
                        done
                      ''
                    } \
                    --before-remove ${
                      pkgs.writeScript "before-remove.sh" ''
                        for EXECUTABLE in ${pkgs.lib.strings.escapeShellArg pkg}/bin/*
                        do
                          NAME=$(basename "$EXECUTABLE")
                          update-alternatives --remove "$NAME" "$EXECUTABLE"
                        done
                      ''
                    } \
                    -- \
                    "''${FPM_INPUTS[@]}"
                '';
            in
            {
              rpm = pkg: pkgs.runCommand
                "bundle.rpm"
                { nativeBuildInputs = [ pkgs.rpm ]; }
                (fpmScript "rpm" pkg);
              deb = pkg: pkgs.runCommand
                "bundle.deb"
                { nativeBuildInputs = [ pkg.stdenv.cc ]; }
                (fpmScript "deb" pkg);
            };

        }
      );
}<|MERGE_RESOLUTION|>--- conflicted
+++ resolved
@@ -59,26 +59,15 @@
           });
           packages.hhvm = pkgs.callPackage ./hhvm.nix {
             lastModifiedDate = self.lastModifiedDate;
-            isDefaultStdlib = true;
           };
-<<<<<<< HEAD
           packages.hhvm_sccache = packages.hhvm.overrideAttrs (finalAttrs: previousAttrs: {
-            RUSTC_WRAPPER = "${pkgs.sccache}/bin/sccache";
-=======
-          packages.hhvm_ccache = packages.hhvm.overrideAttrs (finalAttrs: previousAttrs: {
             RUSTC_WRAPPER = "${packages.sccache_pr1086}/bin/sccache";
->>>>>>> 1019f96a
             CMAKE_TOOLCHAIN_FILE = pkgs.writeTextFile {
               name = "toolchain.cmake";
               text = ''
                 ${builtins.readFile packages.hhvm.CMAKE_TOOLCHAIN_FILE}
-<<<<<<< HEAD
-                set(CMAKE_C_COMPILER_LAUNCHER "${pkgs.sccache}/bin/sccache" CACHE STRING "C compiler launcher" FORCE)
-                set(CMAKE_CXX_COMPILER_LAUNCHER "${pkgs.sccache}/bin/sccache" CACHE STRING "C++ compiler launcher" FORCE)
-=======
                 set(CMAKE_C_COMPILER_LAUNCHER "${packages.sccache_pr1086}/bin/sccache" CACHE STRING "C compiler launcher" FORCE)
                 set(CMAKE_CXX_COMPILER_LAUNCHER "${packages.sccache_pr1086}/bin/sccache" CACHE STRING "C++ compiler launcher" FORCE)
->>>>>>> 1019f96a
               '';
             };
           });
@@ -88,11 +77,7 @@
           packages.default = packages.hhvm;
 
           devShells.clang = devShellForPackage packages.hhvm_clang;
-<<<<<<< HEAD
           devShells.default = devShellForPackage packages.hhvm_sccache;
-=======
-          devShells.default = devShellForPackage packages.hhvm_ccache;
->>>>>>> 1019f96a
 
           ${if pkgs.hostPlatform.isLinux then "bundlers" else null} =
             let
