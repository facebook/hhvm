--- conflicted
+++ resolved
@@ -6,11 +6,7 @@
 string(1) "1"
 bool(false)
 string(1) "1"
-<<<<<<< HEAD
 bool(false)
 string(1) "1"
-=======
-string(1) "1"
 string(8) "16807935"
-string(1) "0"
->>>>>>> 355af928
+string(1) "0"