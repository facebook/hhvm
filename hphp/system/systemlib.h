/*
   +----------------------------------------------------------------------+
   | HipHop for PHP                                                       |
   +----------------------------------------------------------------------+
   | Copyright (c) 2010-2014 Facebook, Inc. (http://www.facebook.com)     |
   +----------------------------------------------------------------------+
   | This source file is subject to version 3.01 of the PHP license,      |
   | that is bundled with this package in the file LICENSE, and is        |
   | available through the world-wide-web at the following url:           |
   | http://www.php.net/license/3_01.txt                                  |
   | If you did not receive a copy of the PHP license and are unable to   |
   | obtain it through the world-wide-web, please send a note to          |
   | license@php.net so we can mail you a copy immediately.               |
   +----------------------------------------------------------------------+
*/

#ifndef incl_HPHP_SYSTEMLIB_H_
#define incl_HPHP_SYSTEMLIB_H_

#include "hphp/runtime/base/types.h"

namespace HPHP {
///////////////////////////////////////////////////////////////////////////////

class ObjectData;
class Unit;
class Class;
class Func;
namespace Eval {
  class PhpFile;
}

#define SYSTEMLIB_CLASSES(x)                    \
  x(stdclass)                                   \
  x(Exception)                                  \
  x(BadMethodCallException)                     \
  x(InvalidArgumentException)                   \
  x(RuntimeException)                           \
  x(OutOfBoundsException)                       \
  x(InvalidOperationException)                  \
  x(pinitSentinel)                              \
  x(resource)                                   \
  x(Directory)                                  \
  x(SplFileInfo)                                \
  x(SplFileObject)                              \
  x(DateTimeInterface)                          \
  x(DateTimeImmutable)                          \
  x(DOMDocument)                                \
  x(DOMException)                               \
  x(PDOException)                               \
  x(SoapFault)                                  \
  x(Closure)                                    \
  x(Continuation)                               \
  x(Serializable)                               \
  x(ArrayAccess)                                \
  x(ArrayObject)                                \
  x(Iterator)                                   \
  x(IteratorAggregate)                          \
  x(Traversable)                                \
  x(Countable)                                  \
  x(LazyKVZipIterable)                          \
  x(LazyIterableView)                           \
  x(LazyKeyedIterableView)                      \
  x(Phar)                                       \
<<<<<<< HEAD
  x(ReflectionParameter)                        \
=======
  x(CURLFile)                                   \
>>>>>>> 4f1cdea4
  x(__PHP_Incomplete_Class)                     \
  x(__PHP_Unserializable_Class)                 \

class SystemLib {
 public:
  static bool s_inited;
  static bool s_anyNonPersistentBuiltins;
  static std::string s_source;
  static HPHP::Unit* s_unit;
  static HPHP::Unit* s_hhas_unit;
  static HPHP::Unit* s_nativeFuncUnit;
  static HPHP::Unit* s_nativeClassUnit;


#define DECLARE_SYSTEMLIB_CLASS(cls)       \
  static HPHP::Class* s_ ## cls ## Class;
  SYSTEMLIB_CLASSES(DECLARE_SYSTEMLIB_CLASS)
#undef DECLARE_SYSTEMLIB_CLASS

  static HPHP::Func* s_nullFunc;

  static ObjectData* AllocStdClassObject();
  static ObjectData* AllocPinitSentinel();
  static ObjectData* AllocExceptionObject(const Variant& message);
  static ObjectData* AllocBadMethodCallExceptionObject(const Variant& message);
  static ObjectData* AllocInvalidArgumentExceptionObject(const Variant& message);
  static ObjectData* AllocRuntimeExceptionObject(const Variant& message);
  static ObjectData* AllocOutOfBoundsExceptionObject(const Variant& message);
  static ObjectData* AllocInvalidOperationExceptionObject(const Variant& message);
  static ObjectData* AllocDOMDocumentObject(const String& version = null_string,
                                            const String& encoding = null_string);
  static ObjectData* AllocDOMExceptionObject(const Variant& message,
                                             const Variant& code);
  static ObjectData* AllocDirectoryObject();
  static ObjectData* AllocPDOExceptionObject();
  static ObjectData* AllocSoapFaultObject(const Variant& code,
                                          const Variant& message,
                                          const Variant& actor = null_variant,
                                          const Variant& detail = null_variant,
                                          const Variant& name = null_variant,
                                          const Variant& header = null_variant);
  static ObjectData* AllocLazyKVZipIterableObject(const Variant& mp);

  static ObjectData* AllocLazyIterableViewObject(const Variant& iterable);
  static ObjectData* AllocLazyKeyedIterableViewObject(const Variant& iterable);
};

///////////////////////////////////////////////////////////////////////////////
}

#endif<|MERGE_RESOLUTION|>--- conflicted
+++ resolved
@@ -62,11 +62,8 @@
   x(LazyIterableView)                           \
   x(LazyKeyedIterableView)                      \
   x(Phar)                                       \
-<<<<<<< HEAD
+  x(CURLFile)                                   \
   x(ReflectionParameter)                        \
-=======
-  x(CURLFile)                                   \
->>>>>>> 4f1cdea4
   x(__PHP_Incomplete_Class)                     \
   x(__PHP_Unserializable_Class)                 \
 
