--- conflicted
+++ resolved
@@ -39,14 +39,10 @@
   virtual ObjectData *getRoot();
 
   // properties
-<<<<<<< HEAD
-  virtual Array o_toArray(bool warn = false) const;
+  virtual Array o_toArray() const;  
   virtual bool o_toBoolean() const;
   virtual int64 o_toInt64() const;
   virtual double o_toDouble() const;
-=======
-  virtual Array o_toArray() const;
->>>>>>> 56544513
   virtual Array o_getDynamicProperties() const;
   virtual Variant *o_realProp(CStrRef prop, int flags,
                               CStrRef context = null_string) const;
