--- conflicted
+++ resolved
@@ -1,39 +1,26 @@
-<<<<<<< HEAD
 HipHop Notice: Use of undefined constant B - assumed 'B'
 HipHop Notice: Use of undefined constant B - assumed 'B'
-string(14) "5.%s-hiphop"
-=======
-string(13) "5.4.99-hiphop"
->>>>>>> 1e23dec9
+string(%d) "5.%s-hiphop"
 string(11) "PHP_VERSION"
 string(1) "B"
 string(1) "B"
 array(1) {
   [0]=>
-  string(13) "5.4.99-hiphop"
+  string(%d) "5.%s-hiphop"
 }
 NULL
 array(1) {
   [0]=>
   string(1) "B"
 }
-<<<<<<< HEAD
 NULL
-string(14) "5.%s-hiphop"
-=======
-string(%d) "array%w(%a)"
-string(13) "5.4.99-hiphop"
->>>>>>> 1e23dec9
+string(%d) "5.%s-hiphop"
 string(11) "PHP_VERSION"
 string(1) "B"
 string(3) "A\B"
 array(1) {
   [0]=>
-<<<<<<< HEAD
-  string(14) "5.%s-hiphop"
-=======
-  string(13) "5.4.99-hiphop"
->>>>>>> 1e23dec9
+  string(%d) "5.%s-hiphop"
 }
 NULL
 array(1) {
