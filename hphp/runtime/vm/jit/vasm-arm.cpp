--- conflicted
+++ resolved
@@ -1551,10 +1551,9 @@
   });
 }
 
-<<<<<<< HEAD
 #define Y(vasm_opc, lower_opc, load_opc, imm, zr, sz)   \
-void lower(Vunit& u, vasm_opc& i, Vlabel b, size_t z) { \
-  lower_impl(u, b, z, [&] (Vout& v) {                   \
+void lower(const VLS& e, vasm_opc& i, Vlabel b, size_t z) { \
+  lower_impl(e.unit, b, z, [&] (Vout& v) {                   \
     lowerVptr(i.m, v);                                  \
     if (imm.sz() == 0u) {                               \
       v << lower_opc{PhysReg(vixl::zr), i.m};           \
@@ -1564,16 +1563,6 @@
       v << lower_opc{r, i.m};                           \
     }                                                   \
   });                                                   \
-=======
-#define Y(vasm_opc, lower_opc, load_opc, imm)               \
-void lower(const VLS& e, vasm_opc& i, Vlabel b, size_t z) { \
-  lower_impl(e.unit, b, z, [&] (Vout& v) {                  \
-    lowerVptr(i.m, v);                                      \
-    auto r = v.makeReg();                                   \
-    v << load_opc{imm, r};                                  \
-    v << lower_opc{r, i.m};                                 \
-  });                                                       \
->>>>>>> a65cc50f
 }
 
 Y(storebi, storeb, ldimmb, i.s, wzr, b)
