(**
 * Copyright (c) 2015, Facebook, Inc.
 * All rights reserved.
 *
 * This source code is licensed under the BSD-style license found in the
 * LICENSE file in the "hack" directory of this source tree. An additional grant
 * of patent rights can be found in the PATENTS file in the same directory.
 *
*)

open Core
open IdeEnv
open IdeJson

<<<<<<< HEAD
type job = {
  priority : int;
  run : IdeEnv.t -> IdeEnv.t;
}

type wait_handle =
  (* Job that should be run when file descriptor is ready *)
  | Channel of Unix.file_descr * job
  (* Job that should be run if provided function tells us that there is
   * something to do *)
  | Fun of (IdeEnv.t -> job list)

let get_ready env wait_handles =
  let funs, channels = List.partition_map wait_handles ~f:begin function
    | Fun x -> `Fst x
    | Channel (x, y) -> `Snd (x, y)
  end in
  let ready_funs = List.concat_map funs ~f:(fun f -> f env) in
  let wait_time = if ready_funs = [] then 1.0 else 0.0 in
  let fds = List.map channels ~f:fst in
  let readable, _, _ = Unix.select fds [] [] wait_time in
  let ready_channels = List.filter_map channels ~f:begin fun (fd, job) ->
    Option.map (List.find readable ~f:(fun x -> x = fd)) ~f:(fun _ -> job)
  end in
  ready_funs @ ready_channels

=======
>>>>>>> 6004c7f9
(* Wrapper to ensure flushing and type safety of sent type *)
let write_string_to_channel (s : string) oc =
  let oc_fd = Unix.descr_of_out_channel oc in
  Marshal_tools.to_fd_with_preamble oc_fd s

let handle_already_has_client oc =
  let response = Hh_json.(json_to_string (
    JSON_Object [
      ("type", JSON_String "response");
      ("success", JSON_Bool false);
      ("message", JSON_String
         ("There already is a client connected in IDE mode.")
      );
    ]
  )) in
  write_string_to_channel response oc;
  close_out oc

(* This is similar to ServerCommand.handle, except that it handles only SEARCH
 * queries which cannot be handled there anymore *)
let handle_waiting_hh_client_request (ic, oc) env =
  Hh_logger.log "Handling hh_client request";
  (try
    ServerCommand.say_hello oc;
    let msg = ServerCommand.read_client_msg ic in

    match msg with
    | ServerCommand.Rpc ServerRpc.SEARCH (query, type_) ->
      let response = ServerSearch.go query type_ in
      ServerCommand.send_response_to_client (ic, oc) response;
    | _ -> assert false

  with
  | Sys_error("Broken pipe")
  | ServerCommand.Read_command_timeout ->
    ServerUtils.shutdown_client (ic, oc));
  env

let send_call_to_typechecker env id = function
  | IdeServerCall.Find_refs_call action ->
    let msg = IdeProcessMessage.Find_refs_call (id, action) in
    IdeProcessPipe.send env.typechecker msg;
    env
  | IdeServerCall.Status_call ->
    let msg = IdeProcessMessage.Start_recheck in
    IdeProcessPipe.send env.typechecker msg;
    { env with persistent_client_requests =
      (id, Status_call) :: env.persistent_client_requests;
    }

let send_typechecker_response_to_client env id response =
  Option.iter env.client begin fun (_, oc) ->
    let response = IdeJsonUtils.json_string_of_response id response in
    write_string_to_channel response oc;
  end

(* Will return a response for the client, or None if the response is going to
 * be computed asynchronously *)
let get_call_response env id call =
  let response = IdeServerCall.get_call_response id call env in
  match response with
  | IdeServerCall.Deferred_to_typechecker call ->
<<<<<<< HEAD
      send_call_to_typecheker env id call;
      None
  | IdeServerCall.Result response ->
      Some (IdeJsonUtils.json_string_of_response id response)
  | IdeServerCall.Server_busy ->
      Some (IdeJsonUtils.json_string_of_server_busy id)

let handle_gone_client env =
=======
      send_call_to_typechecker env id call, None
  | IdeServerCall.Result response ->
      env, Some (IdeJsonUtils.json_string_of_response id response)
  | IdeServerCall.Server_busy ->
      env, Some (IdeJsonUtils.json_string_of_server_busy id)

let handle_gone_client ic env =
>>>>>>> 6004c7f9
  Hh_logger.log "Client went away";
  let fd = Unix.descr_of_in_channel ic in
  IdeScheduler.stop_waiting_for_channel fd;
  { env with client = None }

let handle_client_request (ic, oc) env =
  Hh_logger.log "Handling client request";
  try
    let request = Marshal.from_channel ic in
    match IdeJsonUtils.call_of_string request with
    | Parsing_error e ->
      Hh_logger.log "Received malformed request: %s" e;
      env
    | Invalid_call (id, e) ->
      let response = IdeJsonUtils.json_string_of_invalid_call id e in
      write_string_to_channel response oc;
      flush oc;
      env
    | Call (id, call) ->
      let env, response = get_call_response env id call in
      begin match response with
        | Some response -> write_string_to_channel response oc
        | None -> ()
      end;
      env
  with
  | End_of_file
  | Sys_error _ ->
    (* client went away in the meantime *)
    handle_gone_client ic env

let handle_recheck_done env =
  (* if rechecking is done, we assume that the error list is stabilized, and
   * we can answer any pending Status calls. *)
  let ready_requests, pending_requests =
    List.partition_map env.persistent_client_requests ~f:begin function
      | (id, Status_call) -> `Fst id
      | x -> `Snd x
    end in
  List.iter ready_requests (fun id ->
    let errorl = List.map env.errorl Errors.to_absolute in
    let response = Status_response (ServerError.get_errorl_json errorl) in
    send_typechecker_response_to_client env id response
  );
  { env with persistent_client_requests = pending_requests }

let handle_new_client parent_in_fd env  =
  let socket = Libancillary.ancil_recv_fd parent_in_fd in
  let ic, oc =
    (Unix.in_channel_of_descr socket), (Unix.out_channel_of_descr socket) in
  let client_type =
    Marshal_tools.from_fd_with_preamble (Unix.descr_of_in_channel ic) in

  match client_type with
  | ServerMonitorUtils.Persistent ->
    begin match env.client with
    | None ->
      Hh_logger.log "Connected new persistent client";
      IdeScheduler.wait_for_channel
        (Unix.descr_of_in_channel ic)
        (handle_client_request (ic, oc))
        ~priority:IdePriorities.persistent_client_request;
      { env with client = Some (ic, oc) }
    | Some _ ->
      Hh_logger.log "Rejected a client";
      handle_already_has_client oc; env
    end
  | ServerMonitorUtils.Request ->
    Hh_logger.log "Connected new single request client";
    let ic, oc = Timeout.in_channel_of_descr socket, oc in
    IdeScheduler.wait_for_fun
      (fun env ->
        env.typechecker_init_done && (not (IdeSearch.updates_pending ()))
      )
      (handle_waiting_hh_client_request (ic, oc))
      ~once:true
      ~priority:IdePriorities.hh_client_request;
    env

let handle_typechecker_message env =
  match IdeProcessPipe.recv env.typechecker with
  | IdeProcessMessage.Typechecker_init_done ->
    let env = handle_recheck_done env in
    { env with typechecker_init_done = true }
  | IdeProcessMessage.Sync_file_info updated_files_info ->
    Hh_logger.log "Received file info updates for %d files"
      (Relative_path.Map.cardinal updated_files_info);
    let new_files_info = Relative_path.Map.merge begin fun _ x y ->
        Option.merge x y (fun _ y -> y)
      end
      env.files_info
      updated_files_info in
    IdeSearch.enqueue_updates (Relative_path.Map.keys updated_files_info);
    { env with files_info = new_files_info }
  | IdeProcessMessage.Sync_error_list errorl ->
    Hh_logger.log "Received error list update";
    { env with errorl = errorl }
  | IdeProcessMessage.Find_refs_response (id, response) ->
    let response = IdeJson.Find_refs_response response in
    send_typechecker_response_to_client env id response;
    env
  | IdeProcessMessage.Recheck_finished ->
    handle_recheck_done env

let init_scheduler monitor_in_fd typechecker_in_fd =
  IdeScheduler.wait_for_channel
    monitor_in_fd
    (handle_new_client monitor_in_fd)
    ~priority:IdePriorities.new_client;
  IdeScheduler.wait_for_channel
    typechecker_in_fd
    handle_typechecker_message
    ~priority:IdePriorities.typechecker_message;
  ()

let daemon_main options (parent_ic, _parent_oc) =
  Printexc.record_backtrace true;

  let gc_control = Gc.get () in
  Gc.set {gc_control with Gc.max_overhead = 200};

  SharedMem.enable_local_writes ();
  let parent_in_fd = Daemon.descr_of_in_channel parent_ic in
  let typechecker_process = IdeProcessPipeInit.ide_recv parent_in_fd in

  let config = ServerConfig.(load filename options) in
  let tcopt = ServerConfig.typechecker_options config in
  let env = ref (build_env typechecker_process tcopt) in

  init_scheduler parent_in_fd typechecker_process.IdeProcessPipe.in_fd;
  while true do
    ServerMonitorUtils.exit_if_parent_dead ();
    let new_env = try
      IdeScheduler.wait_and_run_ready !env
    with
    | IdeProcessPipe.IDE_process_pipe_broken ->
      Hh_logger.log "Typechecker has died, exiting too.";
      Exit_status.(exit IDE_typechecker_died);
    in
    env := new_env
  done

let entry =
  Daemon.register_entry_point "IdeMain.daemon_main" daemon_main<|MERGE_RESOLUTION|>--- conflicted
+++ resolved
@@ -12,35 +12,6 @@
 open IdeEnv
 open IdeJson
 
-<<<<<<< HEAD
-type job = {
-  priority : int;
-  run : IdeEnv.t -> IdeEnv.t;
-}
-
-type wait_handle =
-  (* Job that should be run when file descriptor is ready *)
-  | Channel of Unix.file_descr * job
-  (* Job that should be run if provided function tells us that there is
-   * something to do *)
-  | Fun of (IdeEnv.t -> job list)
-
-let get_ready env wait_handles =
-  let funs, channels = List.partition_map wait_handles ~f:begin function
-    | Fun x -> `Fst x
-    | Channel (x, y) -> `Snd (x, y)
-  end in
-  let ready_funs = List.concat_map funs ~f:(fun f -> f env) in
-  let wait_time = if ready_funs = [] then 1.0 else 0.0 in
-  let fds = List.map channels ~f:fst in
-  let readable, _, _ = Unix.select fds [] [] wait_time in
-  let ready_channels = List.filter_map channels ~f:begin fun (fd, job) ->
-    Option.map (List.find readable ~f:(fun x -> x = fd)) ~f:(fun _ -> job)
-  end in
-  ready_funs @ ready_channels
-
-=======
->>>>>>> 6004c7f9
 (* Wrapper to ensure flushing and type safety of sent type *)
 let write_string_to_channel (s : string) oc =
   let oc_fd = Unix.descr_of_out_channel oc in
@@ -103,16 +74,6 @@
   let response = IdeServerCall.get_call_response id call env in
   match response with
   | IdeServerCall.Deferred_to_typechecker call ->
-<<<<<<< HEAD
-      send_call_to_typecheker env id call;
-      None
-  | IdeServerCall.Result response ->
-      Some (IdeJsonUtils.json_string_of_response id response)
-  | IdeServerCall.Server_busy ->
-      Some (IdeJsonUtils.json_string_of_server_busy id)
-
-let handle_gone_client env =
-=======
       send_call_to_typechecker env id call, None
   | IdeServerCall.Result response ->
       env, Some (IdeJsonUtils.json_string_of_response id response)
@@ -120,7 +81,6 @@
       env, Some (IdeJsonUtils.json_string_of_server_busy id)
 
 let handle_gone_client ic env =
->>>>>>> 6004c7f9
   Hh_logger.log "Client went away";
   let fd = Unix.descr_of_in_channel ic in
   IdeScheduler.stop_waiting_for_channel fd;
