--- conflicted
+++ resolved
@@ -42,11 +42,8 @@
                   CMAKE_INIT_CACHE
                   CCACHE_DIR
                   CCACHE_UMASK
-<<<<<<< HEAD
                   CCACHE_HARDLINK;
-=======
                   CCACHE_MAXSIZE;
->>>>>>> 5c799c02
               };
         in
         rec {
