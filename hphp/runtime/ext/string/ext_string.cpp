--- conflicted
+++ resolved
@@ -84,13 +84,6 @@
   if (str.empty()) {
     return str;
   }
-<<<<<<< HEAD
-  cow_check_occurred(str.get());
-  if (str.get()->hasExactlyOneRef()) {
-    return stringForEach<true>(str.size(), str, action);
-  }
-=======
->>>>>>> 2a6abf7d
 
   return stringForEach<false>(str.size(), str, action);
 }
@@ -363,13 +356,8 @@
   if (str.size() <= 1) {
     return str;
   }
-<<<<<<< HEAD
-  cow_check_occurred(str.get());
-  String ret = str.get()->hasExactlyOneRef() ? str : String(str, CopyString);
-=======
 
   String ret(str, CopyString);
->>>>>>> 2a6abf7d
   char* buf  = ret.get()->mutableData();
   int left   = ret.size();
 
@@ -387,19 +375,6 @@
 String HHVM_FUNCTION(strrev,
                      const String& str) {
   auto len = str.size();
-<<<<<<< HEAD
-  cow_check_occurred(str.get());
-  if (str.get()->hasExactlyOneRef()) {
-    char* sdata = str.get()->mutableData();
-    for (int i = 0; i < len / 2; ++i) {
-      char temp = sdata[i];
-      sdata[i] = sdata[len - i - 1];
-      sdata[len - i - 1] = temp;
-    }
-    return str;
-  }
-=======
->>>>>>> 2a6abf7d
 
   String ret(len, ReserveString);
 
@@ -429,15 +404,6 @@
   if (str.empty() || iscase(str[0])) {
     return str;
   }
-<<<<<<< HEAD
-  cow_check_occurred(str.get());
-  if (str.get()->hasExactlyOneRef()) {
-    char* sdata = str.get()->mutableData();
-    sdata[0] = tocase(sdata[0]);
-    return str;
-  }
-=======
->>>>>>> 2a6abf7d
 
   String ret(str, CopyString);
   char* first = ret.get()->mutableData();
@@ -488,18 +454,6 @@
   if (right) {
     for (; end >= start && flags[(unsigned char)str[end]]; --end) {}
   }
-<<<<<<< HEAD
-  cow_check_occurred(str.get());
-  if (str.get()->hasExactlyOneRef()) {
-    int slen = end - start + 1;
-    if (start) {
-      char* sdata = str.mutableData();
-      for (int idx = 0; start < len;) sdata[idx++] = sdata[start++];
-    }
-    return String(str.get()->shrink(slen));
-  }
-=======
->>>>>>> 2a6abf7d
 
   return str.substr(start, end - start + 1);
 }
