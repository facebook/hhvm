/*
   +----------------------------------------------------------------------+
   | HipHop for PHP                                                       |
   +----------------------------------------------------------------------+
   | Copyright (c) 2010-2014 Facebook, Inc. (http://www.facebook.com)     |
   | Copyright (c) 1997-2010 The PHP Group                                |
   +----------------------------------------------------------------------+
   | This source file is subject to version 3.01 of the PHP license,      |
   | that is bundled with this package in the file LICENSE, and is        |
   | available through the world-wide-web at the following url:           |
   | http://www.php.net/license/3_01.txt                                  |
   | If you did not receive a copy of the PHP license and are unable to   |
   | obtain it through the world-wide-web, please send a note to          |
   | license@php.net so we can mail you a copy immediately.               |
   +----------------------------------------------------------------------+
*/

#include "hphp/runtime/base/base-includes.h"
#include <vector>
#include "hphp/runtime/ext/extension.h"
#include "hphp/runtime/ext/mysql/mysql_common.h"
#include "hphp/util/logger.h"

#include "mysql.h"

namespace HPHP {

const StaticString
  s_mysqli("mysqli"),
  s_connection("__connection"),
  s_link("__link"),
  s_result("__result"),
  s_stmt("__stmt"),
  s_charset("charset"),
  s_collation("collation"),
  s_dir("dir"),
  s_min_length("min_length"),
  s_max_length("max_length"),
  s_number("number"),
  s_state("state"),
  s_comment("comment"),
  s_param_count("param_count"),
  s_field_count("field_count"),
  s_mysqli_driver("mysqli_driver"),
  s_mysqli_result("mysqli_result"),
  s_mysqli_sql_exception("mysqli_sql_exception"),
  s_mysqli_stmt("mysqli_stmt"),
  s_mysqli_warning("mysqli_warning"),
  s_persistent_prefix("p:"),
  s_def("def"),
  s_free("free");

//////////////////////////////////////////////////////////////////////////////
// helper
static Resource get_connection_resource(Object obj) {
  auto res = obj->o_realProp(s_connection, ObjectData::RealPropUnchecked,
                             s_mysqli.get());
  if (!res || !res->isResource()) {
    return null_resource;
  }

  return res->toResource();
}

static MySQL *get_connection(Object obj) {
  auto res = get_connection_resource(obj);
  return res.getTyped<MySQL>(true, false);
}

static MySQLStmt *getStmt(Object obj) {
  auto res = obj->o_realProp(s_stmt, ObjectData::RealPropUnchecked,
                             s_mysqli_stmt.get());
  assert(res->isResource());

  auto stmt = res->asResRef().getTyped<MySQLStmt>(false, false);
  assert(stmt);

  return stmt;
}

static MySQLResult *getResult(Object obj) {
  auto res = obj->o_realProp(s_result, ObjectData::RealPropUnchecked,
                             s_mysqli_result.get());
  if (!res || !res->isResource()) {
    return nullptr;
  }

  return res->toResource().getTyped<MySQLResult>(true, false);
}

static TypedValue* bind_param_helper(ObjectData* obj, ActRec* ar,
                                     int start_index) {
  String types(getArg<KindOfString>(ar, start_index));

  int type_size = types.size();

  if (type_size < 1) {
    raise_warning("Invalid type or no types specified");
    return arReturn(ar, false);
  }
  if (type_size != ar->numArgs() - 1 - start_index) {
    raise_warning("Number of elements in type definition string doesn't match "
                  "number of bind variables");
    return arReturn(ar, false);
  }
  if (type_size != obj->o_get(s_param_count.get()).toInt64()) {
    raise_warning("Number of variables doesn't match number of parameters in "
                  "prepared statement");
    return arReturn(ar, false);
  }

  std::vector<Variant*> vars;
  for (int i = 0; i < type_size; i++) {
    char t = types[i];
    if (t != 'i' && t != 'd' && t != 's' && t != 'b') {
      raise_warning("Undefined fieldtype %c (parameter %d)", types[i],
                    i + 2 + start_index);
      return arReturn(ar, false);
    }
    vars.push_back(&getArg<KindOfRef>(ar, i + 1 + start_index));
  }

  return arReturn(ar, getStmt(obj)->bind_param(types, vars));
}

static TypedValue* bind_result_helper(ObjectData* obj, ActRec* ar,
                                      int start_index) {
  int64_t fields = obj->o_get(s_field_count.get()).toInt64();
  if (ar->numArgs() - start_index != fields) {
    raise_warning("Number of bind variables doesn't match number of fields in "
                  "prepared statement");
    return arReturn(ar, false);
  }

  std::vector<Variant*> vars;
  for (int i = start_index; i < ar->numArgs(); i++) {
    vars.push_back(&getArg<KindOfRef>(ar, i));
  }

  return arReturn(ar, getStmt(obj)->bind_result(vars));
}

//////////////////////////////////////////////////////////////////////////////
// class mysqli

#define VALIDATE_CONN(conn, state)                                             \
  if (!conn || (state && (int64_t)conn->getState() < state)) {                 \
    raise_warning("invalid object or resource mysqli");                        \
    return init_null();                                                        \
  }

#define VALIDATE_CONN_CONNECTED(conn) VALIDATE_CONN(conn, MySQLState::CONNECTED)

#define VALIDATE_RESOURCE(res, state)                                          \
  MySQL* conn = res.getTyped<MySQL>(true, false);                              \
  VALIDATE_CONN(conn, state)

static Variant HHVM_METHOD(mysqli, autocommit, bool mode) {
  auto conn = get_connection(this_);
  VALIDATE_CONN_CONNECTED(conn);
  return !mysql_autocommit(conn->get(), (my_bool)mode);
}

static Variant HHVM_METHOD(mysqli, change_user, const String& user,
                           const String& password, const String& database) {
  auto conn = get_connection(this_);
  VALIDATE_CONN_CONNECTED(conn);
  return !mysql_change_user(conn->get(), user.c_str(), password.c_str(),
                            database.c_str());
}

static Variant HHVM_METHOD(mysqli, character_set_name) {
  auto conn = get_connection(this_);
  VALIDATE_CONN_CONNECTED(conn);
  return String(mysql_character_set_name(conn->get()), CopyString);
}

static Variant HHVM_METHOD(mysqli, dump_debug_info) {
  auto conn = get_connection(this_);
  VALIDATE_CONN_CONNECTED(conn);
  return !mysql_dump_debug_info(conn->get());
}

static Variant HHVM_METHOD(mysqli, get_charset) {
  MY_CHARSET_INFO cs;
  auto conn = get_connection(this_);
  VALIDATE_CONN_CONNECTED(conn);
  mysql_get_character_set_info(conn->get(), &cs);

  Object ret(SystemLib::AllocStdClassObject());
  ret.o_set(s_charset, String(cs.csname, CopyString));
  ret.o_set(s_collation, String(cs.name, CopyString));
  ret.o_set(s_dir, String(cs.dir, CopyString));
  ret.o_set(s_min_length, (int64_t)cs.mbminlen);
  ret.o_set(s_max_length, (int64_t)cs.mbmaxlen);
  ret.o_set(s_number, (int64_t)cs.number);
  ret.o_set(s_state, (int64_t)cs.state);
  ret.o_set(s_comment, String(cs.comment, CopyString));
  return ret;
}

//static Variant HHVM_METHOD(mysqli, get_connection_stats) {
//  throw NotImplementedException(__FUNCTION__);
//}

static Variant HHVM_METHOD(mysqli, hh_field_count) {
  auto conn = get_connection(this_);
  VALIDATE_CONN_CONNECTED(conn);
  return (int64_t)mysql_field_count(conn->get());
}

static Variant HHVM_METHOD(mysqli, hh_get_connection, int64_t state) {
  auto res = get_connection_resource(this_);
  VALIDATE_RESOURCE(res, state)
  return res;
}

static Variant HHVM_METHOD(mysqli, hh_get_result, bool use_store) {
  auto res = get_connection_resource(this_);
  VALIDATE_RESOURCE(res, MySQLState::CONNECTED)
  return php_mysql_get_result(res, use_store);
}

static void HHVM_METHOD(mysqli, hh_init) {
  Resource data = new MySQL(nullptr, 0, nullptr, nullptr, nullptr);
  this_->o_set(s_connection, data, s_mysqli.get());
}

static bool HHVM_METHOD(mysqli, hh_real_connect, const Variant& server,
                        const Variant& username, const Variant& password,
                        const Variant& dbname, const Variant& client_flags) {
  bool persistent = false;
  String s = server.toString();
  if (s.substr(0, 2).equal(s_persistent_prefix)) {
    persistent = true;
    s = s.substr(2);
  }
  auto conn = get_connection(this_);
  assert(conn);
  Variant ret = php_mysql_do_connect_on_link(
                  conn, s, username.toString(), password.toString(),
                  dbname.toString(), client_flags.toInt64(), persistent, false,
                  -1, -1);
  return ret.toBoolean();
}

static Variant HHVM_METHOD(mysqli, hh_real_query, const String& query) {
  auto res = get_connection_resource(this_);
  VALIDATE_RESOURCE(res, MySQLState::CONNECTED)
  return php_mysql_do_query(query, res, false);
}

static Variant HHVM_METHOD(mysqli, hh_server_version) {
  auto conn = get_connection(this_);
  VALIDATE_CONN_CONNECTED(conn);
  return (int64_t)mysql_get_server_version(conn->get());
}

static Variant HHVM_METHOD(mysqli, hh_sqlstate) {
  auto conn = get_connection(this_);
  VALIDATE_CONN_CONNECTED(conn);
  return String(mysql_sqlstate(conn->get()), CopyString);
}

static void HHVM_METHOD(mysqli, hh_update_last_error, Object stmt_obj) {
  auto conn = get_connection(this_);
  assert(conn);

  auto stmt = getStmt(stmt_obj);
  assert(stmt);

  auto s = stmt->get();
  auto mysql = conn->get();

  auto last_errno = mysql_stmt_errno(s);
  char last_error[MYSQL_ERRMSG_SIZE];
  char sqlstate[SQLSTATE_LENGTH + 1];
  memcpy(last_error, mysql_stmt_error(s), MYSQL_ERRMSG_SIZE);
  memcpy(sqlstate, mysql->net.sqlstate, SQLSTATE_LENGTH + 1);

  // This will clear the error both on the stmt and connection so we make sure
  // it closed now. Otherwise it will happen when the object is swept later
  stmt->close();

  // The MySQL C API documentation say that you shouldn't touch the internals of
  // the MySQL's datastructurs. But this is how Zend does it and there is no
  // other good way
  mysql->net.last_errno = last_errno;
  memcpy(mysql->net.last_error, last_error, MYSQL_ERRMSG_SIZE);
  memcpy(mysql->net.sqlstate, sqlstate, SQLSTATE_LENGTH + 1);
}

static Variant HHVM_METHOD(mysqli, kill, int64_t processid) {
  auto conn = get_connection(this_);
  VALIDATE_CONN_CONNECTED(conn);
  return !mysql_kill(conn->get(), processid);
}

static DataType get_option_value_type(int64_t option) {
  switch (option) {
    case MYSQL_INIT_COMMAND:
    case MYSQL_READ_DEFAULT_FILE:
    case MYSQL_READ_DEFAULT_GROUP:
    case MYSQL_SET_CHARSET_DIR:
    case MYSQL_SET_CHARSET_NAME:
#if MYSQL_VERSION_ID >= 50606
    case MYSQL_SERVER_PUBLIC_KEY:
#endif
#if MYSQL_VERSION_ID >= 40101
    case MYSQL_SET_CLIENT_IP:
#endif
#if MYSQL_VERSION_ID >= 40100
    case MYSQL_SHARED_MEMORY_BASE_NAME:
#endif
      return KindOfString;
    case MYSQL_OPT_CONNECT_TIMEOUT:
    case MYSQL_OPT_LOCAL_INFILE:
#if MYSQL_VERSION_ID >= 40101
    case MYSQL_OPT_READ_TIMEOUT:
    case MYSQL_OPT_WRITE_TIMEOUT:
#endif
#if MYSQL_VERSION_ID >= 40100
    case MYSQL_OPT_PROTOCOL:
#endif
      return KindOfInt64;
#if MYSQL_VERSION_ID >= 50610
    case MYSQL_OPT_CAN_HANDLE_EXPIRED_PASSWORDS:
#endif
#if MYSQL_VERSION_ID >= 50023
    case MYSQL_OPT_SSL_VERIFY_SERVER_CERT:
#endif
#if MYSQL_VERSION_ID >= 50013
    case MYSQL_OPT_RECONNECT:
#endif
#if MYSQL_VERSION_ID >= 50003
    case MYSQL_REPORT_DATA_TRUNCATION:
#endif
#if MYSQL_VERSION_ID >= 40101
    case MYSQL_SECURE_AUTH:
#endif
      return KindOfBoolean;
    case MYSQL_OPT_COMPRESS:
    case MYSQL_OPT_NAMED_PIPE:
#if MYSQL_VERSION_ID >= 40101
    case MYSQL_OPT_GUESS_CONNECTION:
    case MYSQL_OPT_USE_EMBEDDED_CONNECTION:
    case MYSQL_OPT_USE_REMOTE_CONNECTION:
#endif
      return KindOfNull;
    default:
      return KindOfUnknown;
  }

  not_reached();
}

static Variant HHVM_METHOD(mysqli, options, int64_t option,
                           const Variant& value) {
  auto conn = get_connection(this_);
  VALIDATE_CONN(conn, MySQLState::INITED)

  DataType dt = get_option_value_type(option);
  if (dt == KindOfUnknown) {
    return false;
  }

  // Just holders for the value
  my_bool bool_value;
  Variant other_value;

  const void *value_ptr = nullptr;
  if (!value.isNull()) {
    switch (dt) {
      case KindOfString:
        other_value = value.toString();
        value_ptr = other_value.getStringData()->data();
        break;
      case KindOfInt64:
        other_value = value.toInt64();
        value_ptr = other_value.getInt64Data();
        break;
      case KindOfBoolean:
        bool_value = value.toBoolean();
        value_ptr = &bool_value;
        break;
      case KindOfNull:
        break;
      default:
        not_reached();
    }
  }

<<<<<<< HEAD
  return !mysql_options(conn->get(), (mysql_option)option, (const char*)value_ptr);
=======
  return !mysql_options(conn->get(), (mysql_option)option,
                        static_cast<const char*>(value_ptr));
>>>>>>> 4cd80294
}

//static int64_t HHVM_STATIC_METHOD(mysqli, poll, VRefParam read,
//                                  VRefParam error, VRefParam reject,
//                                  int64_t sec, int64_t usec) {
//  throw NotImplementedException(__FUNCTION__);
//}
//
//static Object HHVM_METHOD(mysqli, reap_async_query) {
//  throw NotImplementedException(__FUNCTION__);
//}

static Variant HHVM_METHOD(mysqli, refresh, int64_t options) {
  auto conn = get_connection(this_);
  VALIDATE_CONN_CONNECTED(conn);
  return !mysql_refresh(conn->get(), options);
}

//static int64_t HHVM_METHOD(mysqli, rpl_query_type, const String& query) {
//  throw NotImplementedException(__FUNCTION__);
//}
//
//static bool HHVM_METHOD(mysqli, send_query, const String& query) {
//  throw NotImplementedException(__FUNCTION__);
//}
//
//static bool HHVM_METHOD(mysqli, set_local_infile_handler,
//                        const Object& read_func) {
//  throw NotImplementedException(__FUNCTION__);
//}

static Variant HHVM_METHOD(mysqli, ssl_set, const Variant& key,
                           const Variant& cert, const Variant& ca,
                           const Variant& capath, const Variant& cipher) {
  auto get_str_ptr = [](const Variant& v) -> const char* {
    return v.isNull() ? nullptr : v.toString().c_str();
  };
  auto conn = get_connection(this_);
  VALIDATE_CONN(conn, MySQLState::INITED);
  mysql_ssl_set(conn->get(), get_str_ptr(key), get_str_ptr(cert),
                get_str_ptr(ca), get_str_ptr(capath), get_str_ptr(cipher));
  return true;
}

#undef VALIDATE_CONN
#undef VALIDATE_CONN_CONNECTED

//////////////////////////////////////////////////////////////////////////////
// class mysqli_driver

//static void HHVM_METHOD(mysqli_driver, embedded_server_end) {
//  throw NotImplementedException(__FUNCTION__);
//}
//
//static bool HHVM_METHOD(mysqli_driver, embedded_server_start, bool start,
//                        const Array& arguments, const Array& groups) {
//  throw NotImplementedException(__FUNCTION__);
//}

//////////////////////////////////////////////////////////////////////////////
// class mysqli_result

#define VALIDATE_RESULT(res)                                                   \
  if (!res || !res->get()) {                                                   \
    raise_warning("invalid object or resource mysqli_result");                 \
    return init_null();                                                        \
  }

static Variant HHVM_METHOD(mysqli_result, hh_field_tell) {
  auto res = getResult(this_);
  VALIDATE_RESULT(res)
  return res->tellField();
}

static Variant HHVM_METHOD(mysqli_result, fetch_field) {
  auto res = getResult(this_);
  VALIDATE_RESULT(res)

  auto info = res->fetchFieldInfo();
  if (!info) {
    return false;
  }

  Object obj(SystemLib::AllocStdClassObject());
  obj->o_set("name",       info->name);
  obj->o_set("orgname",    info->org_name);
  obj->o_set("table",      info->table);
  obj->o_set("orgtable",   info->org_table);
  obj->o_set("def",        info->def);
  obj->o_set("db",         info->db);
  obj->o_set("catalog",    s_def);
  obj->o_set("max_length", info->max_length);
  obj->o_set("length",     info->length);
  obj->o_set("charsetnr",  (int64_t)info->charsetnr);
  obj->o_set("flags",      (int64_t)info->flags);
  obj->o_set("type",       info->type);
  obj->o_set("decimals",   (int64_t)info->decimals);

  return obj;
}

#undef VALIDATE_RESULT

//////////////////////////////////////////////////////////////////////////////
// class mysqli_stmt

static Variant HHVM_METHOD(mysqli_stmt, attr_get, int64_t attr) {
  return getStmt(this_)->attr_get(attr);
}

static Variant HHVM_METHOD(mysqli_stmt, attr_set, int64_t attr, int64_t mode) {
  return getStmt(this_)->attr_set(attr, mode);
}

static TypedValue* HHVM_MN(mysqli_stmt, bind_param)(ActRec* ar) {
  return bind_param_helper(ar->getThis(), ar, 0);
}

static TypedValue* HHVM_MN(mysqli_stmt, bind_result)(ActRec* ar) {
  return bind_result_helper(ar->getThis(), ar, 0);
}

static Variant HHVM_METHOD(mysqli_stmt, close) {
  return getStmt(this_)->close();
}

static void HHVM_METHOD(mysqli_stmt, data_seek, int64_t offset) {
  getStmt(this_)->data_seek(offset);
}

static Variant HHVM_METHOD(mysqli_stmt, execute) {
  return getStmt(this_)->execute();
}

static Variant HHVM_METHOD(mysqli_stmt, fetch) {
  return getStmt(this_)->fetch();
}

static void HHVM_METHOD(mysqli_stmt, free_result) {
  getStmt(this_)->free_result();
}

//static Object HHVM_METHOD(mysqli_stmt, get_result) {
//  throw NotImplementedException("mysqli_stmt::get_result");
//}

static Variant HHVM_METHOD(mysqli_stmt, hh_affected_rows) {
  return getStmt(this_)->affected_rows();
}

static Variant HHVM_METHOD(mysqli_stmt, hh_errno) {
  return getStmt(this_)->get_errno();
}

static Variant HHVM_METHOD(mysqli_stmt, hh_error) {
  return getStmt(this_)->get_error();
}

static Variant HHVM_METHOD(mysqli_stmt, hh_field_count) {
  return getStmt(this_)->field_count();
}

static void HHVM_METHOD(mysqli_stmt, hh_init, Variant connection) {
  Object obj = connection.toObject();
  auto data = NEWOBJ(MySQLStmt)(get_connection(obj)->get());
  this_->o_set(s_stmt, Resource(data), s_mysqli_stmt.get());
}

static Variant HHVM_METHOD(mysqli_stmt, hh_insert_id) {
  return getStmt(this_)->insert_id();
}

static Variant HHVM_METHOD(mysqli_stmt, hh_num_rows) {
  return getStmt(this_)->num_rows();
}

static Variant HHVM_METHOD(mysqli_stmt, hh_param_count) {
  return getStmt(this_)->param_count();
}

static Variant HHVM_METHOD(mysqli_stmt, prepare, const String& query) {
  return getStmt(this_)->prepare(query);
}

static Variant HHVM_METHOD(mysqli_stmt, reset) {
  return getStmt(this_)->reset();
}

static Variant HHVM_METHOD(mysqli_stmt, result_metadata) {
  return getStmt(this_)->result_metadata();
}

static Variant HHVM_METHOD(mysqli_stmt, send_long_data, int64_t param_nr,
                           const String& data) {
  return getStmt(this_)->send_long_data(param_nr, data);
}

static Variant HHVM_METHOD(mysqli_stmt, store_result) {
  return getStmt(this_)->store_result();
}

//////////////////////////////////////////////////////////////////////////////
// class mysqli_warning

//static void HHVM_METHOD(mysqli_warning, __construct) {
//  throw NotImplementedException(__FUNCTION__);
//}
//
//static void HHVM_METHOD(mysqli_warning, next) {
//  throw NotImplementedException(__FUNCTION__);
//}

//////////////////////////////////////////////////////////////////////////////
// functions

static int64_t HHVM_FUNCTION(mysqli_get_client_version) {
  return mysql_get_client_version();
}

void HHVM_FUNCTION(mysqli_free_result, const Variant& result) {
  if (!UNLIKELY(result.isObject()
      && result.toObject().instanceof(s_mysqli_result))) {
    raise_warning(
        "mysqli_free_result() expects parameter 1 to be mysqli_result");
  } else {
    result.toObject()->o_invoke_few_args(s_free, 0);
  }
}

//static Array HHVM_FUNCTION(mysqli_get_client_stats) {
//  throw NotImplementedException(__FUNCTION__);
//}
//
//static void HHVM_FUNCTION(mysqli_set_local_infile_default,
//                          const Object& link) {
//  throw NotImplementedException(__FUNCTION__);
//}

static TypedValue* HHVM_FN(mysqli_stmt_bind_param)(ActRec* ar) {
  return bind_param_helper(getArg<KindOfObject>(ar, 0), ar, 1);
}

static TypedValue* HHVM_FN(mysqli_stmt_bind_result)(ActRec* ar) {
  return bind_result_helper(getArg<KindOfObject>(ar, 0), ar, 1);
}

static bool HHVM_FUNCTION(mysqli_thread_safe) {
  return mysql_thread_safe();
}

//////////////////////////////////////////////////////////////////////////////

class mysqliExtension : public Extension {
 public:
  mysqliExtension() : Extension("mysqli") {}
  virtual void moduleInit() {
    // mysqli
    HHVM_ME(mysqli, autocommit);
    HHVM_ME(mysqli, change_user);
    HHVM_ME(mysqli, character_set_name);
    HHVM_ME(mysqli, dump_debug_info);
    HHVM_ME(mysqli, get_charset);
    //HHVM_ME(mysqli, get_connection_stats); // MYSQLND
    HHVM_ME(mysqli, hh_field_count);
    HHVM_ME(mysqli, hh_get_connection);
    HHVM_ME(mysqli, hh_get_result);
    HHVM_ME(mysqli, hh_init);
    HHVM_ME(mysqli, hh_real_connect);
    HHVM_ME(mysqli, hh_real_query);
    HHVM_ME(mysqli, hh_server_version);
    HHVM_ME(mysqli, hh_sqlstate);
    HHVM_ME(mysqli, hh_update_last_error);
    HHVM_ME(mysqli, kill);
    HHVM_ME(mysqli, options);
    //HHVM_STATIC_ME(mysqli, poll); // MYSQLND
    //HHVM_ME(mysqli, reap_async_query); // MYSQLND
    HHVM_ME(mysqli, refresh);
    //HHVM_ME(mysqli, set_local_infile_handler);
    HHVM_ME(mysqli, ssl_set);

    // mysqli_result
    HHVM_ME(mysqli_result, hh_field_tell);
    HHVM_ME(mysqli_result, fetch_field);

    // mysqli_stmt
    HHVM_ME(mysqli_stmt, attr_get);
    HHVM_ME(mysqli_stmt, attr_set);
    HHVM_ME(mysqli_stmt, bind_param);
    HHVM_ME(mysqli_stmt, bind_result);
    HHVM_ME(mysqli_stmt, close);
    HHVM_ME(mysqli_stmt, data_seek);
    HHVM_ME(mysqli_stmt, execute);
    HHVM_ME(mysqli_stmt, fetch);
    HHVM_ME(mysqli_stmt, free_result);
    //HHVM_ME(mysqli_stmt, get_result); // MYSQLND
    HHVM_ME(mysqli_stmt, hh_affected_rows);
    HHVM_ME(mysqli_stmt, hh_errno);
    HHVM_ME(mysqli_stmt, hh_error);
    HHVM_ME(mysqli_stmt, hh_field_count);
    HHVM_ME(mysqli_stmt, hh_init);
    HHVM_ME(mysqli_stmt, hh_insert_id);
    HHVM_ME(mysqli_stmt, hh_num_rows);
    HHVM_ME(mysqli_stmt, hh_param_count);
    HHVM_ME(mysqli_stmt, prepare);
    HHVM_ME(mysqli_stmt, reset);
    HHVM_ME(mysqli_stmt, result_metadata);
    HHVM_ME(mysqli_stmt, send_long_data);
    HHVM_ME(mysqli_stmt, store_result);

    HHVM_FE(mysqli_get_client_version);
    //HHVM_FE(mysqli_get_client_stats);
    //HHVM_FE(mysqli_set_local_infile_default);
    HHVM_FE(mysqli_stmt_bind_param);
    HHVM_FE(mysqli_stmt_bind_result);
    HHVM_FE(mysqli_thread_safe);
    HHVM_FE(mysqli_free_result);

#define REGISTER_CONST_VALUE(option, value)                                    \
  Native::registerConstant<KindOfInt64>(makeStaticString("MYSQLI_" #option),   \
                                        (value));
#define REGISTER_CONST(option)                                                 \
  Native::registerConstant<KindOfInt64>(makeStaticString("MYSQLI_" #option),   \
                                        (option));
#define REGISTER_CONST_MIRROR(option)                                          \
  Native::registerConstant<KindOfInt64>(makeStaticString("MYSQLI_" #option),   \
                                        (MYSQL_##option));

    // Fetch type
    REGISTER_CONST_VALUE(ASSOC, 1)
    REGISTER_CONST_VALUE(NUM, 2)
    REGISTER_CONST_VALUE(BOTH, 3)

    // Fetch return
    REGISTER_CONST_MIRROR(NO_DATA)
    REGISTER_CONST_MIRROR(DATA_TRUNCATED)

    // Result type
    REGISTER_CONST_VALUE(STORE_RESULT, 0)
    REGISTER_CONST_VALUE(USE_RESULT, 1)

    // Report options
    REGISTER_CONST_VALUE(REPORT_OFF, 0)
    REGISTER_CONST_VALUE(REPORT_ERROR, 1)
    REGISTER_CONST_VALUE(REPORT_STRICT, 2)
    REGISTER_CONST_VALUE(REPORT_INDEX, 4)
    REGISTER_CONST_VALUE(REPORT_CLOSE, 8)
    REGISTER_CONST_VALUE(REPORT_ALL, 255)

    // Stmt Attr types
    REGISTER_CONST(STMT_ATTR_UPDATE_MAX_LENGTH)
    REGISTER_CONST(STMT_ATTR_CURSOR_TYPE)
    REGISTER_CONST(STMT_ATTR_PREFETCH_ROWS)

    // Stmt Attr Cursor type
    REGISTER_CONST(CURSOR_TYPE_NO_CURSOR)
    REGISTER_CONST(CURSOR_TYPE_READ_ONLY)
    REGISTER_CONST(CURSOR_TYPE_FOR_UPDATE)
    REGISTER_CONST(CURSOR_TYPE_SCROLLABLE)

    // Field flags
    REGISTER_CONST(NOT_NULL_FLAG)
    REGISTER_CONST(PRI_KEY_FLAG)
    REGISTER_CONST(UNIQUE_KEY_FLAG)
    REGISTER_CONST(MULTIPLE_KEY_FLAG)
    REGISTER_CONST(UNSIGNED_FLAG)
    REGISTER_CONST(ZEROFILL_FLAG)
    REGISTER_CONST(BINARY_FLAG)
    REGISTER_CONST(AUTO_INCREMENT_FLAG)
    REGISTER_CONST(ENUM_FLAG)
    REGISTER_CONST(SET_FLAG)
    REGISTER_CONST(BLOB_FLAG)
    REGISTER_CONST(TIMESTAMP_FLAG)
    REGISTER_CONST(NUM_FLAG)
    REGISTER_CONST(PART_KEY_FLAG)
    REGISTER_CONST(GROUP_FLAG)
#if MYSQL_VERSION_ID > 50001
    REGISTER_CONST(NO_DEFAULT_VALUE_FLAG)
#endif

    // Refresh options
    REGISTER_CONST(REFRESH_GRANT)
    REGISTER_CONST(REFRESH_LOG)
    REGISTER_CONST(REFRESH_TABLES)
    REGISTER_CONST(REFRESH_HOSTS)
    REGISTER_CONST(REFRESH_STATUS)
    REGISTER_CONST(REFRESH_THREADS)
    REGISTER_CONST(REFRESH_SLAVE)
    REGISTER_CONST(REFRESH_MASTER)

    // Transaction flags
    REGISTER_CONST_VALUE(TRANS_START_WITH_CONSISTENT_SNAPSHOT, 1)
    REGISTER_CONST_VALUE(TRANS_START_READ_WRITE, 2)
    REGISTER_CONST_VALUE(TRANS_START_READ_ONLY, 4)
    REGISTER_CONST_VALUE(TRANS_COR_AND_CHAIN, 1)
    REGISTER_CONST_VALUE(TRANS_COR_AND_NO_CHAIN, 2)
    REGISTER_CONST_VALUE(TRANS_COR_RELEASE, 4)
    REGISTER_CONST_VALUE(TRANS_COR_NO_RELEASE, 8)

    // Connection flags
    REGISTER_CONST(CLIENT_SSL)
    REGISTER_CONST(CLIENT_COMPRESS)
    REGISTER_CONST(CLIENT_INTERACTIVE)
    REGISTER_CONST(CLIENT_IGNORE_SPACE)
    REGISTER_CONST(CLIENT_NO_SCHEMA)
    REGISTER_CONST(CLIENT_FOUND_ROWS)

    // Field types
    REGISTER_CONST_MIRROR(TYPE_TINY)
    REGISTER_CONST_MIRROR(TYPE_SHORT)
    REGISTER_CONST_MIRROR(TYPE_INT24)
    REGISTER_CONST_MIRROR(TYPE_LONG)
    REGISTER_CONST_MIRROR(TYPE_LONGLONG)
    REGISTER_CONST_MIRROR(TYPE_DECIMAL)
    REGISTER_CONST_MIRROR(TYPE_FLOAT)
    REGISTER_CONST_MIRROR(TYPE_DOUBLE)
    REGISTER_CONST_MIRROR(TYPE_TIMESTAMP)
    REGISTER_CONST_MIRROR(TYPE_DATE)
    REGISTER_CONST_MIRROR(TYPE_NEWDATE)
    REGISTER_CONST_MIRROR(TYPE_TIME)
    REGISTER_CONST_MIRROR(TYPE_DATETIME)
    REGISTER_CONST_MIRROR(TYPE_YEAR)
    REGISTER_CONST_MIRROR(TYPE_ENUM)
    REGISTER_CONST_MIRROR(TYPE_SET)
    REGISTER_CONST_MIRROR(TYPE_TINY_BLOB)
    REGISTER_CONST_MIRROR(TYPE_MEDIUM_BLOB)
    REGISTER_CONST_MIRROR(TYPE_LONG_BLOB)
    REGISTER_CONST_MIRROR(TYPE_BLOB)
    REGISTER_CONST_MIRROR(TYPE_VARCHAR)
    REGISTER_CONST_MIRROR(TYPE_VAR_STRING)
    REGISTER_CONST_MIRROR(TYPE_STRING)
    REGISTER_CONST_MIRROR(TYPE_GEOMETRY)
    REGISTER_CONST_MIRROR(TYPE_NULL)
#if MYSQL_VERSION_ID > 50002
    REGISTER_CONST_MIRROR(TYPE_NEWDECIMAL)
    REGISTER_CONST_MIRROR(TYPE_BIT)
#endif

    // Zend have some extra that is just maps to some other type
    REGISTER_CONST_VALUE(TYPE_INTERVAL, MYSQL_TYPE_ENUM)
    REGISTER_CONST_VALUE(TYPE_CHAR, MYSQL_TYPE_TINY)

    // Options
    REGISTER_CONST_MIRROR(INIT_COMMAND)
    REGISTER_CONST_MIRROR(OPT_COMPRESS)
    REGISTER_CONST_MIRROR(OPT_CONNECT_TIMEOUT)
    REGISTER_CONST_MIRROR(OPT_LOCAL_INFILE)
    REGISTER_CONST_MIRROR(OPT_NAMED_PIPE)
    REGISTER_CONST_MIRROR(READ_DEFAULT_FILE)
    REGISTER_CONST_MIRROR(READ_DEFAULT_GROUP)
    REGISTER_CONST_MIRROR(SET_CHARSET_DIR)
    REGISTER_CONST_MIRROR(SET_CHARSET_NAME)
#if MYSQL_VERSION_ID >= 50610
    REGISTER_CONST_MIRROR(OPT_CAN_HANDLE_EXPIRED_PASSWORDS)
#endif
#if MYSQL_VERSION_ID >= 50606
    REGISTER_CONST_MIRROR(SERVER_PUBLIC_KEY)
#endif
#if MYSQL_VERSION_ID >= 50023
    REGISTER_CONST_MIRROR(OPT_SSL_VERIFY_SERVER_CERT)
#endif
#if MYSQL_VERSION_ID >= 50013
    REGISTER_CONST_MIRROR(OPT_RECONNECT)
#endif
#if MYSQL_VERSION_ID >= 50003
    REGISTER_CONST_MIRROR(REPORT_DATA_TRUNCATION)
#endif
#if MYSQL_VERSION_ID >= 40101
    REGISTER_CONST_MIRROR(OPT_GUESS_CONNECTION)
    REGISTER_CONST_MIRROR(OPT_READ_TIMEOUT)
    REGISTER_CONST_MIRROR(OPT_USE_EMBEDDED_CONNECTION)
    REGISTER_CONST_MIRROR(OPT_USE_REMOTE_CONNECTION)
    REGISTER_CONST_MIRROR(OPT_WRITE_TIMEOUT)
    REGISTER_CONST_MIRROR(SECURE_AUTH)
    REGISTER_CONST_MIRROR(SET_CLIENT_IP)
#endif
#if MYSQL_VERSION_ID >= 40100
    REGISTER_CONST_MIRROR(OPT_PROTOCOL)
    REGISTER_CONST_MIRROR(SHARED_MEMORY_BASE_NAME)
#endif

    // Misc
    REGISTER_CONST_VALUE(DEBUG_TRACE_ENABLED, 0)
    REGISTER_CONST_VALUE(SERVER_QUERY_NO_GOOD_INDEX_USED, 16)
    REGISTER_CONST_VALUE(SERVER_QUERY_NO_INDEX_USED, 32)
    REGISTER_CONST_VALUE(SERVER_QUERY_WAS_SLOW, 2048)

#undef REGISTER_CONST_VALUE
#undef REGISTER_CONST
#undef REGISTER_CONST_MIRROR

    loadSystemlib();
  }
} s_mysqli_extension;

// Uncomment for non-bundled module
//HHVM_GET_MODULE(mysqli);

//////////////////////////////////////////////////////////////////////////////
} // namespace HPHP<|MERGE_RESOLUTION|>--- conflicted
+++ resolved
@@ -390,12 +390,8 @@
     }
   }
 
-<<<<<<< HEAD
-  return !mysql_options(conn->get(), (mysql_option)option, (const char*)value_ptr);
-=======
   return !mysql_options(conn->get(), (mysql_option)option,
                         static_cast<const char*>(value_ptr));
->>>>>>> 4cd80294
 }
 
 //static int64_t HHVM_STATIC_METHOD(mysqli, poll, VRefParam read,
