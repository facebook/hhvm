--- conflicted
+++ resolved
@@ -476,15 +476,11 @@
           // undefined class constants can cause the eval() to
           // fatal. Zend lets such fatals propagate, so don't bother catching
           // exceptions here.
-<<<<<<< HEAD
           //
           // Pass empty namespace, fpi.phpCode() will already contain resolved
           // fully qualified class names for constants such as `self::CONSTANT`
           // or `ClassName::CONSTANT`.
-          CVarRef v = g_vmContext->getEvaledArg(
-=======
           CVarRef v = g_context->getEvaledArg(
->>>>>>> 4acff8f6
             fpi.phpCode(),
             empty_string
           );
@@ -540,7 +536,7 @@
     const Func::SVInfoVec& staticVars = func->staticVars();
     for (unsigned int i = 0; i < staticVars.size(); i++) {
       const Func::SVInfo &sv = staticVars[i];
-      arr.set(VarNR(sv.name), g_vmContext->getEvaledArg(sv.phpCode, empty_string)); 
+      arr.set(VarNR(sv.name), g_context->getEvaledArg(sv.phpCode, empty_string)); 
     }
     ret.set(s_static_variables, VarNR(arr));
   }
